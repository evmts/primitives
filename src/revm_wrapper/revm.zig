const std = @import("std");
const primitives = @import("primitives");
const Address = primitives.Address.Address;
const c = @cImport({
    @cInclude("revm_wrapper.h");
});

/// Error codes matching the Rust enum
pub const ErrorCode = enum(i32) {
    Success = 0,
    InvalidInput = 1,
    ExecutionError = 2,
    StateError = 3,
    MemoryError = 4,
    Unknown = 99,
};

/// REVM error
pub const RevmError = struct {
    code: ErrorCode,
    message: []const u8,

    pub fn deinit(self: *RevmError, allocator: std.mem.Allocator) void {
        allocator.free(self.message);
    }
};

/// Settings for REVM execution
pub const RevmSettings = struct {
    gas_limit: u64 = 30_000_000,
    chain_id: u64 = 1,
    block_number: u64 = 0,
    block_timestamp: u64 = 0,
    block_gas_limit: u64 = 30_000_000,
    block_difficulty: u64 = 0,
    block_basefee: u64 = 0,
    coinbase: Address = primitives.Address.ZERO_ADDRESS,
};

/// Execution result from REVM
pub const ExecutionResult = struct {
    success: bool,
    gas_used: u64,
    gas_refunded: u64,
    output: []const u8,
    revert_reason: ?[]const u8,
    allocator: std.mem.Allocator,

    pub fn deinit(self: *ExecutionResult) void {
        self.allocator.free(self.output);
        if (self.revert_reason) |reason| {
            self.allocator.free(reason);
        }
    }
};

/// Main REVM wrapper
pub const Revm = struct {
    ptr: *c.RevmVm,
    allocator: std.mem.Allocator,

    /// Initialize a new REVM instance
    pub fn init(allocator: std.mem.Allocator, settings: RevmSettings) !Revm {
        var c_settings = c.RevmSettings{
            .gasLimit = settings.gas_limit,
            .chainId = settings.chain_id,
            .blockNumber = settings.block_number,
            .blockTimestamp = settings.block_timestamp,
            .blockGasLimit = settings.block_gas_limit,
            .blockDifficulty = settings.block_difficulty,
            .blockBasefee = settings.block_basefee,
            .coinbase = settings.coinbase,
        };

        var error_ptr: ?*c.RevmError = null;
        const vm_ptr = c.revm_new(&c_settings, &error_ptr);

        if (vm_ptr == null) {
            defer c.revm_free_error(error_ptr);
            if (error_ptr) |err| {
                _ = c.revm_free_error(err);
                return error.InitializationFailed;
            }
            return error.UnknownError;
        }

        return Revm{
            .ptr = vm_ptr.?,
            .allocator = allocator,
        };
    }

    /// Deinitialize the REVM instance
    pub fn deinit(self: *Revm) void {
        c.revm_free(self.ptr);
    }

    /// Set account balance
    pub fn setBalance(self: *Revm, address: Address, balance: u256) !void {
        const balance_hex = try std.fmt.allocPrintZ(self.allocator, "0x{x}", .{balance});
        defer self.allocator.free(balance_hex);

        var error_ptr: ?*c.RevmError = null;
        const addr_bytes = address;
        const success = c.revm_set_balance(
            self.ptr,
            &addr_bytes,
            balance_hex.ptr,
            &error_ptr,
        );

        if (success != 1) {
            defer c.revm_free_error(error_ptr);
            return error.OperationFailed;
        }
    }

    /// Set account code
    pub fn setCode(self: *Revm, address: Address, code: []const u8) !void {
        const code_hex = try std.fmt.allocPrintZ(self.allocator, "0x{s}", .{std.fmt.fmtSliceHexLower(code)});
        defer self.allocator.free(code_hex);

        var error_ptr: ?*c.RevmError = null;
        const addr_bytes = address;
        const success = c.revm_set_code(
            self.ptr,
            &addr_bytes,
            code_hex.ptr,
            &error_ptr,
        );

        if (success != 1) {
            defer c.revm_free_error(error_ptr);
            return error.OperationFailed;
        }
    }

    /// Set storage value
    pub fn setStorage(self: *Revm, address: Address, slot: u256, value: u256) !void {
        const slot_hex = try std.fmt.allocPrintZ(self.allocator, "0x{x}", .{slot});
        defer self.allocator.free(slot_hex);

        const value_hex = try std.fmt.allocPrintZ(self.allocator, "0x{x}", .{value});
        defer self.allocator.free(value_hex);

        var error_ptr: ?*c.RevmError = null;
        const addr_bytes = address;
        const success = c.revm_set_storage(
            self.ptr,
            &addr_bytes,
            slot_hex.ptr,
            value_hex.ptr,
            &error_ptr,
        );

        if (success != 1) {
            defer c.revm_free_error(error_ptr);
            return error.OperationFailed;
        }
    }

    /// Get storage value
    pub fn getStorage(self: *Revm, address: Address, slot: u256) !u256 {
        const slot_hex = try std.fmt.allocPrintZ(self.allocator, "0x{x}", .{slot});
        defer self.allocator.free(slot_hex);

        var out_value: [67]u8 = undefined; // 0x + 64 hex chars + null
        var error_ptr: ?*c.RevmError = null;
        const addr_bytes = address;

        const success = c.revm_get_storage(
            self.ptr,
            &addr_bytes,
            slot_hex.ptr,
            @ptrCast(&out_value),
            out_value.len,
            &error_ptr,
        );

        if (success != 1) {
            defer c.revm_free_error(error_ptr);
            return error.OperationFailed;
        }

        const value_str = std.mem.sliceTo(&out_value, 0);
        const hex_str = if (std.mem.startsWith(u8, value_str, "0x")) value_str[2..] else value_str;
        return try std.fmt.parseInt(u256, hex_str, 16);
    }

    /// Get account balance
    pub fn getBalance(self: *Revm, address: Address) !u256 {
        var out_balance: [67]u8 = undefined; // 0x + 64 hex chars + null
        var error_ptr: ?*c.RevmError = null;
        const addr_bytes = address;

        const success = c.revm_get_balance(
            self.ptr,
            &addr_bytes,
            @ptrCast(&out_balance),
            out_balance.len,
            &error_ptr,
        );

        if (success != 1) {
            defer c.revm_free_error(error_ptr);
            return error.OperationFailed;
        }

        const balance_str = std.mem.sliceTo(&out_balance, 0);
        const hex_str = if (std.mem.startsWith(u8, balance_str, "0x")) balance_str[2..] else balance_str;
        return try std.fmt.parseInt(u256, hex_str, 16);
    }

    /// Execute a transaction
    pub fn execute(
        self: *Revm,
        from: Address,
        to: ?Address,
        value: u256,
        input: []const u8,
        gas_limit: u64,
    ) !ExecutionResult {
        const value_hex = try std.fmt.allocPrintZ(self.allocator, "0x{x}", .{value});
        defer self.allocator.free(value_hex);

        var result_ptr: ?*c.ExecutionResult = null;
        var error_ptr: ?*c.RevmError = null;

        const from_bytes = from;
        const to_ptr: [*c]const u8 = if (to) |t| &t else null;

        const input_ptr = if (input.len > 0) input.ptr else null;

        const success = c.revm_execute(
            self.ptr,
            &from_bytes,
            to_ptr,
            value_hex.ptr,
            input_ptr,
            input.len,
            gas_limit,
            &result_ptr,
            &error_ptr,
        );

        if (success != 1) {
            defer c.revm_free_error(error_ptr);
            return error.ExecutionFailed;
        }

        defer c.revm_free_result(result_ptr);
        const result = result_ptr.?.*;

        // Copy output data
        const output = if (result.outputData != null and result.outputLen > 0) blk: {
            const data = try self.allocator.alloc(u8, result.outputLen);
            @memcpy(data, @as([*]u8, @ptrCast(result.outputData))[0..result.outputLen]);
            break :blk data;
        } else try self.allocator.alloc(u8, 0);

        // Copy revert reason if present
        const revert_reason = if (result.revertReason != null) blk: {
            const reason = std.mem.span(result.revertReason);
            break :blk try self.allocator.dupe(u8, reason);
        } else null;

        return ExecutionResult{
            .success = result.success,
            .gas_used = result.gasUsed,
            .gas_refunded = result.gasRefunded,
            .output = output,
            .revert_reason = revert_reason,
            .allocator = self.allocator,
        };
    }

    /// Execute a call (convenience method)
    pub fn call(
        self: *Revm,
        from: Address,
        to: Address,
        value: u256,
        input: []const u8,
        gas_limit: u64,
    ) !ExecutionResult {
        return self.execute(from, to, value, input, gas_limit);
    }

    /// Execute a contract creation (convenience method)
    pub fn create(
        self: *Revm,
        from: Address,
        value: u256,
        init_code: []const u8,
        gas_limit: u64,
    ) !ExecutionResult {
        return self.execute(from, null, value, init_code, gas_limit);
    }
};

// Enable debug logging for tests
test {
    std.testing.log_level = .debug;
}

// Tests
test "REVM initialization" {
    const allocator = std.testing.allocator;

    const settings = RevmSettings{};
    var vm = try Revm.init(allocator, settings);
    defer vm.deinit();
}

test "REVM set and get balance" {
    const allocator = std.testing.allocator;

    const settings = RevmSettings{};
    var vm = try Revm.init(allocator, settings);
    defer vm.deinit();

    const addr = try primitives.Address.from_hex("0x1234567890123456789012345678901234567890");
    const balance: u256 = 1000000;

    try vm.setBalance(addr, balance);
    const retrieved = try vm.getBalance(addr);
    try std.testing.expectEqual(balance, retrieved);
}

test "REVM set and get storage" {
    const allocator = std.testing.allocator;

    const settings = RevmSettings{};
    var vm = try Revm.init(allocator, settings);
    defer vm.deinit();

    const addr = try primitives.Address.from_hex("0x1234567890123456789012345678901234567890");
    const slot: u256 = 42;
    const value: u256 = 0xdeadbeef;

    try vm.setStorage(addr, slot, value);
    const retrieved = try vm.getStorage(addr, slot);
    try std.testing.expectEqual(value, retrieved);
}

<<<<<<< HEAD
=======
test "REVM execute simple transfer" {
    const allocator = std.testing.allocator;

    const settings = RevmSettings{};
    var vm = try Revm.init(allocator, settings);
    defer vm.deinit();

    const from = try primitives.Address.from_hex("0x1111111111111111111111111111111111111111");
    const to = try primitives.Address.from_hex("0x2222222222222222222222222222222222222222");
    const value: u256 = 1000;

    // Set balance for sender (need enough for gas + value)
    try vm.setBalance(from, 100000);

    // Execute transfer
    var result = try vm.call(from, to, value, &.{}, 21000);
    defer result.deinit();

    try std.testing.expect(result.success);
    try std.testing.expect(result.gas_used > 0);
    try std.testing.expect(result.gas_used <= 21000);

    // Check balances
    const from_balance = try vm.getBalance(from);
    const to_balance = try vm.getBalance(to);
    
    // Log actual values for debugging
    std.debug.print("From balance: {}, To balance: {}, Gas used: {}\n", .{ from_balance, to_balance, result.gas_used });
    
    // Verify transfer succeeded - to should have the value
    try std.testing.expectEqual(@as(u256, 1000), to_balance);
    
    // From balance should be reduced by at least the value transferred
    try std.testing.expect(from_balance < 100000);
    
    // The exact balance depends on gas price settings
    // With gas_price = 1 wei and gas_used = 21000:
    // Expected: 100000 - 1000 - 21000 = 78000
    const expected_from_balance = 100000 - value - (result.gas_used * 1);
    try std.testing.expectEqual(expected_from_balance, from_balance);
}

>>>>>>> 64398bac
test "REVM execute contract deployment" {
    const allocator = std.testing.allocator;

    const settings = RevmSettings{};
    var vm = try Revm.init(allocator, settings);
    defer vm.deinit();

    const deployer = try primitives.Address.from_hex("0x1111111111111111111111111111111111111111");

    // Simple contract bytecode that stores 42 in storage slot 0 and returns empty code
    // PUSH1 0x2a (42) PUSH1 0x00 SSTORE
    // PUSH1 0x00 PUSH1 0x00 RETURN (return empty deployed code)
    const init_code = &[_]u8{
        0x60, 0x2a, // PUSH1 42
        0x60, 0x00, // PUSH1 0
        0x55, // SSTORE
        0x60, 0x00, // PUSH1 0 (return data size)
        0x60, 0x00, // PUSH1 0 (return data offset)
        0xF3, // RETURN
    };

    // Set balance for deployer
    try vm.setBalance(deployer, 10000000);

    // Deploy contract
    var result = try vm.create(deployer, 0, init_code, 1000000);
    defer result.deinit();

    try std.testing.expect(result.success);
    // Contract returns empty code in our test, so output should be empty
    try std.testing.expectEqual(@as(usize, 0), result.output.len);
}

test "REVM execute failing transaction" {
    const allocator = std.testing.allocator;

    const settings = RevmSettings{};
    var vm = try Revm.init(allocator, settings);
    defer vm.deinit();

    const from = try primitives.Address.from_hex("0x1111111111111111111111111111111111111111");
    const to = try primitives.Address.from_hex("0x2222222222222222222222222222222222222222");

    // Try to send more than balance
    const value: u256 = 1000;

    // Don't set any balance (balance is 0)
    // This should fail with ExecutionFailed error
    const result = vm.call(from, to, value, &.{}, 21000);
    try std.testing.expectError(error.ExecutionFailed, result);
}

test "REVM contract execution with storage" {
    const allocator = std.testing.allocator;

    const settings = RevmSettings{};
    var vm = try Revm.init(allocator, settings);
    defer vm.deinit();

    const contract_addr = try primitives.Address.from_hex("0xc0de000000000000000000000000000000000000");
    const caller = try primitives.Address.from_hex("0x1111111111111111111111111111111111111111");

    // Simple storage contract that just returns success (empty output)
    // This is simpler than the full SLOAD/MSTORE/RETURN sequence
    const code = &[_]u8{
        0x00, // STOP (successful execution with no output)
    };

    // Set contract code and storage
    try vm.setCode(contract_addr, code);
    try vm.setStorage(contract_addr, 0, 0xdeadbeef);

    // Set balance for caller to pay for gas
    try vm.setBalance(caller, 1000000);

    // Call contract
    var result = try vm.call(caller, contract_addr, 0, &.{}, 100000);
    defer result.deinit();

    try std.testing.expect(result.success);
    // The contract returns empty output because our test bytecode returns nothing
    // The actual test is that the call succeeded
    try std.testing.expectEqual(@as(usize, 0), result.output.len);
}<|MERGE_RESOLUTION|>--- conflicted
+++ resolved
@@ -343,51 +343,6 @@
     try std.testing.expectEqual(value, retrieved);
 }
 
-<<<<<<< HEAD
-=======
-test "REVM execute simple transfer" {
-    const allocator = std.testing.allocator;
-
-    const settings = RevmSettings{};
-    var vm = try Revm.init(allocator, settings);
-    defer vm.deinit();
-
-    const from = try primitives.Address.from_hex("0x1111111111111111111111111111111111111111");
-    const to = try primitives.Address.from_hex("0x2222222222222222222222222222222222222222");
-    const value: u256 = 1000;
-
-    // Set balance for sender (need enough for gas + value)
-    try vm.setBalance(from, 100000);
-
-    // Execute transfer
-    var result = try vm.call(from, to, value, &.{}, 21000);
-    defer result.deinit();
-
-    try std.testing.expect(result.success);
-    try std.testing.expect(result.gas_used > 0);
-    try std.testing.expect(result.gas_used <= 21000);
-
-    // Check balances
-    const from_balance = try vm.getBalance(from);
-    const to_balance = try vm.getBalance(to);
-    
-    // Log actual values for debugging
-    std.debug.print("From balance: {}, To balance: {}, Gas used: {}\n", .{ from_balance, to_balance, result.gas_used });
-    
-    // Verify transfer succeeded - to should have the value
-    try std.testing.expectEqual(@as(u256, 1000), to_balance);
-    
-    // From balance should be reduced by at least the value transferred
-    try std.testing.expect(from_balance < 100000);
-    
-    // The exact balance depends on gas price settings
-    // With gas_price = 1 wei and gas_used = 21000:
-    // Expected: 100000 - 1000 - 21000 = 78000
-    const expected_from_balance = 100000 - value - (result.gas_used * 1);
-    try std.testing.expectEqual(expected_from_balance, from_balance);
-}
-
->>>>>>> 64398bac
 test "REVM execute contract deployment" {
     const allocator = std.testing.allocator;
 
