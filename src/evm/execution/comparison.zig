//! Comparison operations for the Ethereum Virtual Machine
//!
//! This module implements all comparison opcodes for the EVM, including
//! unsigned comparisons (LT, GT), signed comparisons (SLT, SGT),
//! equality checking (EQ), and zero testing (ISZERO).
//!
//! ## Gas Costs
//! All comparison operations cost 3 gas.
//!
//! ## Stack Effects
//! - Binary comparisons (LT, GT, SLT, SGT, EQ): pop 2, push 1
//! - Unary comparison (ISZERO): pop 1, push 1
//!
//! ## Return Values
//! All comparison opcodes return 1 for true and 0 for false.

const std = @import("std");
const ExecutionError = @import("execution_error.zig");
const Frame = @import("../frame.zig").Frame;
const primitives = @import("primitives");
const Log = @import("../log.zig");

// Imports for tests
const Vm = @import("../evm.zig");
const Operation = @import("../opcodes/operation.zig");
const MemoryDatabase = @import("../state/memory_database.zig");
const Stack = @import("../stack/stack.zig");

/// LT opcode (0x10) - Less than comparison
///
/// Pops two values and pushes 1 if the first is less than the second, 0 otherwise.
/// Stack: [a, b] → [a < b]
pub fn op_lt(context: *anyopaque) ExecutionError.Error!void {
    const frame = @as(*Frame, @ptrCast(@alignCast(context)));
    std.debug.assert(frame.stack.size() >= 2);

    // Pop the top operand
    const top = frame.stack.pop_unsafe();
    // Peek the second from top operand
    const second_from_top = try frame.stack.peek_unsafe();

<<<<<<< HEAD
    // EVM semantics: compare top (b) with second-from-top (a), push b < a
    // REVM computes: top < second_from_top
    const result: u256 = switch (std.math.order(top, second_from_top)) {
=======
    // Compare a < b (where b was top, a was second from top)
    const result: u256 = switch (std.math.order(b, a)) {
>>>>>>> 039275d1
        .lt => 1,
        .eq, .gt => 0,
    };

    // Modify the current top of the stack in-place with the result
    frame.stack.set_top_unsafe(result);
    Log.debug("LT: top(b)={} second(a)={} -> {} (b < a)", .{ top, second_from_top, result });
}

/// GT opcode (0x11) - Greater than comparison
///
/// Pops two values and pushes 1 if the first is greater than the second, 0 otherwise.
/// Stack: [a, b] → [a > b]
pub fn op_gt(context: *anyopaque) ExecutionError.Error!void {
    const frame = @as(*Frame, @ptrCast(@alignCast(context)));
    std.debug.assert(frame.stack.size() >= 2);

    // Pop the top operand
    const top = frame.stack.pop_unsafe();
    // Peek the second from top operand
    const second_from_top = try frame.stack.peek_unsafe();

<<<<<<< HEAD
    // EVM semantics: compare top (b) with second-from-top (a), push b > a
    // REVM computes: top > second_from_top
    const result: u256 = switch (std.math.order(top, second_from_top)) {
=======
    // Compare a > b (where b was top, a was second from top)
    const result: u256 = switch (std.math.order(b, a)) {
>>>>>>> 039275d1
        .gt => 1,
        .eq, .lt => 0,
    };
    Log.debug("GT: top(b)={} second(a)={} -> {} (b > a)", .{ top, second_from_top, result });

    // Modify the current top of the stack in-place with the result
    frame.stack.set_top_unsafe(result);
}

/// SLT opcode (0x12) - Signed less than comparison
///
/// Pops two values, interprets them as signed integers, and pushes 1 if the
/// first is less than the second, 0 otherwise.
/// Stack: [a, b] → [a < b] (signed)
pub fn op_slt(context: *anyopaque) ExecutionError.Error!void {
    const frame = @as(*Frame, @ptrCast(@alignCast(context)));
    std.debug.assert(frame.stack.size() >= 2);

    // Pop the top operand
    const top = frame.stack.pop_unsafe();
    // Peek the second from top operand
    const second_from_top = try frame.stack.peek_unsafe();

<<<<<<< HEAD
    // EVM semantics: compare top (b) with second-from-top (a), push b < a (signed)
    // REVM computes: top < second_from_top
    const top_i256 = @as(i256, @bitCast(top));
    const second_from_top_i256 = @as(i256, @bitCast(second_from_top));
=======
    // Signed comparison: a < b (where b was top, a was second from top)
    const a_i256 = @as(i256, @bitCast(a));
    const b_i256 = @as(i256, @bitCast(b));
>>>>>>> 039275d1

    const result: u256 = switch (std.math.order(top_i256, second_from_top_i256)) {
        .lt => 1,
        .eq, .gt => 0,
    };

    // Modify the current top of the stack in-place with the result
    frame.stack.set_top_unsafe(result);
    Log.debug("SLT: top(b)={} second(a)={} -> {} (b < a signed)", .{ top_i256, second_from_top_i256, result });
}

/// SGT opcode (0x13) - Signed greater than comparison
///
/// Pops two values, interprets them as signed integers, and pushes 1 if the
/// first is greater than the second, 0 otherwise.
/// Stack: [a, b] → [a > b] (signed)
pub fn op_sgt(context: *anyopaque) ExecutionError.Error!void {
    const frame = @as(*Frame, @ptrCast(@alignCast(context)));
    std.debug.assert(frame.stack.size() >= 2);

    // Pop the top operand
    const top = frame.stack.pop_unsafe();
    // Peek the second from top operand
    const second_from_top = try frame.stack.peek_unsafe();

<<<<<<< HEAD
    // EVM semantics: compare top (b) with second-from-top (a), push b > a (signed)
    // REVM computes: top > second_from_top
    const top_i256 = @as(i256, @bitCast(top));
    const second_from_top_i256 = @as(i256, @bitCast(second_from_top));
=======
    // Signed comparison: a > b (where b was top, a was second from top)
    const a_i256 = @as(i256, @bitCast(a));
    const b_i256 = @as(i256, @bitCast(b));
>>>>>>> 039275d1

    const result: u256 = if (top_i256 > second_from_top_i256) 1 else 0;
    Log.debug("SGT: top(b)={} second(a)={} -> {} (b > a signed)", .{ top_i256, second_from_top_i256, result });

    // Modify the current top of the stack in-place with the result
    frame.stack.set_top_unsafe(result);
}

/// EQ opcode (0x14) - Equality comparison
///
/// Pops two values and pushes 1 if they are equal, 0 otherwise.
/// Stack: [a, b] → [a == b]
pub fn op_eq(context: *anyopaque) ExecutionError.Error!void {
    const frame = @as(*Frame, @ptrCast(@alignCast(context)));
    std.debug.assert(frame.stack.size() >= 2);

    // Pop the top operand (b)
    const b = frame.stack.pop_unsafe();
    // Peek the new top operand (a)
    const a = try frame.stack.peek_unsafe();

    const result: u256 = if (a == b) 1 else 0;

    // Modify the current top of the stack in-place with the result
    frame.stack.set_top_unsafe(result);
}

/// ISZERO opcode (0x15) - Check if zero
///
/// Pops one value and pushes 1 if it is zero, 0 otherwise.
/// Stack: [a] → [a == 0]
pub fn op_iszero(context: *anyopaque) ExecutionError.Error!void {
    const frame = @as(*Frame, @ptrCast(@alignCast(context)));
    std.debug.assert(frame.stack.size() >= 1);

    // Peek the operand
    const value = try frame.stack.peek_unsafe();

    // Optimized: Use @intFromBool for direct bool to int conversion
    // This should compile to more efficient assembly than if/else
    const result: u256 = @intFromBool(value == 0);

    // Modify the current top of the stack in-place with the result
    frame.stack.set_top_unsafe(result);
}

// Fuzz testing functions for comparison operations
pub fn fuzz_comparison_operations(allocator: std.mem.Allocator, operations: []const FuzzComparisonOperation) !void {
    const OpcodeMetadata = @import("../opcode_metadata/opcode_metadata.zig");
    const CodeAnalysis = @import("../analysis.zig");
    const AccessList = @import("../access_list.zig").AccessList;
    const SelfDestruct = @import("../self_destruct.zig").SelfDestruct;
    const ChainRules = @import("../frame.zig").ChainRules;

    for (operations) |op| {
        var memory_db = MemoryDatabase.init(allocator);
        defer memory_db.deinit();

        // Create a simple code analysis for testing
        const code = &[_]u8{0x00}; // STOP
        const table = OpcodeMetadata.DEFAULT;
        var analysis = try CodeAnalysis.from_code(allocator, code, &table);
        defer analysis.deinit();

        // Create mock components
        var access_list = try AccessList.init(allocator);
        defer access_list.deinit();
        var self_destruct = try SelfDestruct.init(allocator);
        defer self_destruct.deinit();
        const chain_rules = ChainRules.DEFAULT;

        var context = try Frame.init(
            allocator,
            1000000, // gas
            false, // not static
            0, // depth
            primitives.Address.ZERO_ADDRESS,
            &analysis,
            &access_list,
            memory_db.to_database_interface(),
            &chain_rules,
            &self_destruct,
        );
        defer context.deinit();

        // Setup stack with test values
        switch (op.op_type) {
            .lt, .gt, .slt, .sgt, .eq => {
                try context.stack.append(op.a);
                try context.stack.append(op.b);
            },
            .iszero => {
                try context.stack.append(op.a);
            },
        }

        // Execute the operation
        switch (op.op_type) {
            .lt => try op_lt(&context),
            .gt => try op_gt(&context),
            .slt => try op_slt(&context),
            .sgt => try op_sgt(&context),
            .eq => try op_eq(&context),
            .iszero => try op_iszero(&context),
        }

        // Verify the result makes sense
        try validate_comparison_result(&context.stack, op);
    }
}

const FuzzComparisonOperation = struct {
    op_type: ComparisonOpType,
    a: u256,
    b: u256 = 0,
};

const ComparisonOpType = enum {
    lt,
    gt,
    slt,
    sgt,
    eq,
    iszero,
};

fn validate_comparison_result(stack: *const Stack, op: FuzzComparisonOperation) !void {
    const testing = std.testing;

    // Stack should have exactly one result
    try testing.expectEqual(@as(usize, 1), stack.size);

    const result = stack.data[0];

    // All comparison operations return 0 or 1
    try testing.expect(result == 0 or result == 1);

    // Verify specific comparison properties
    switch (op.op_type) {
        .lt => {
            const expected: u256 = if (op.a < op.b) 1 else 0;
            try testing.expectEqual(expected, result);
        },
        .gt => {
            const expected: u256 = if (op.a > op.b) 1 else 0;
            try testing.expectEqual(expected, result);
        },
        .slt => {
            const a_i256 = @as(i256, @bitCast(op.a));
            const b_i256 = @as(i256, @bitCast(op.b));
            const expected: u256 = if (a_i256 < b_i256) 1 else 0;
            try testing.expectEqual(expected, result);
        },
        .sgt => {
            const a_i256 = @as(i256, @bitCast(op.a));
            const b_i256 = @as(i256, @bitCast(op.b));
            const expected: u256 = if (a_i256 > b_i256) 1 else 0;
            try testing.expectEqual(expected, result);
        },
        .eq => {
            const expected: u256 = if (op.a == op.b) 1 else 0;
            try testing.expectEqual(expected, result);
        },
        .iszero => {
            const expected: u256 = if (op.a == 0) 1 else 0;
            try testing.expectEqual(expected, result);
        },
    }
}

test "fuzz_comparison_basic_operations" {
    const allocator = std.testing.allocator;

    const operations = [_]FuzzComparisonOperation{
        .{ .op_type = .lt, .a = 5, .b = 10 },
        .{ .op_type = .gt, .a = 10, .b = 5 },
        .{ .op_type = .slt, .a = 5, .b = 10 },
        .{ .op_type = .sgt, .a = 10, .b = 5 },
        .{ .op_type = .eq, .a = 5, .b = 5 },
        .{ .op_type = .iszero, .a = 0 },
    };

    try fuzz_comparison_operations(allocator, &operations);
}

test "fuzz_comparison_edge_cases" {
    const allocator = std.testing.allocator;

    const operations = [_]FuzzComparisonOperation{
        .{ .op_type = .lt, .a = 0, .b = 0 },
        .{ .op_type = .gt, .a = 0, .b = 0 },
        .{ .op_type = .lt, .a = std.math.maxInt(u256), .b = 0 },
        .{ .op_type = .gt, .a = 0, .b = std.math.maxInt(u256) },
        .{ .op_type = .slt, .a = 1 << 255, .b = 0 }, // Negative vs positive
        .{ .op_type = .sgt, .a = 0, .b = 1 << 255 }, // Positive vs negative
        .{ .op_type = .slt, .a = 1 << 255, .b = (1 << 255) + 1 }, // Two negatives
        .{ .op_type = .sgt, .a = (1 << 255) + 1, .b = 1 << 255 }, // Two negatives
        .{ .op_type = .eq, .a = std.math.maxInt(u256), .b = std.math.maxInt(u256) },
        .{ .op_type = .iszero, .a = std.math.maxInt(u256) },
    };

    try fuzz_comparison_operations(allocator, &operations);
}

test "fuzz_comparison_random_operations" {
    const allocator = std.testing.allocator;
    var prng = std.Random.DefaultPrng.init(42);
    const random = prng.random();

    var operations = std.ArrayList(FuzzComparisonOperation).init(allocator);
    defer operations.deinit();

    var i: usize = 0;
    while (i < 100) : (i += 1) {
        const op_type_idx = random.intRangeAtMost(usize, 0, 5);
        const op_types = [_]ComparisonOpType{ .lt, .gt, .slt, .sgt, .eq, .iszero };
        const op_type = op_types[op_type_idx];

        const a = random.int(u256);
        const b = random.int(u256);

        try operations.append(.{ .op_type = op_type, .a = a, .b = b });
    }

    try fuzz_comparison_operations(allocator, operations.items);
}<|MERGE_RESOLUTION|>--- conflicted
+++ resolved
@@ -39,14 +39,9 @@
     // Peek the second from top operand
     const second_from_top = try frame.stack.peek_unsafe();
 
-<<<<<<< HEAD
     // EVM semantics: compare top (b) with second-from-top (a), push b < a
     // REVM computes: top < second_from_top
     const result: u256 = switch (std.math.order(top, second_from_top)) {
-=======
-    // Compare a < b (where b was top, a was second from top)
-    const result: u256 = switch (std.math.order(b, a)) {
->>>>>>> 039275d1
         .lt => 1,
         .eq, .gt => 0,
     };
@@ -69,14 +64,9 @@
     // Peek the second from top operand
     const second_from_top = try frame.stack.peek_unsafe();
 
-<<<<<<< HEAD
     // EVM semantics: compare top (b) with second-from-top (a), push b > a
     // REVM computes: top > second_from_top
     const result: u256 = switch (std.math.order(top, second_from_top)) {
-=======
-    // Compare a > b (where b was top, a was second from top)
-    const result: u256 = switch (std.math.order(b, a)) {
->>>>>>> 039275d1
         .gt => 1,
         .eq, .lt => 0,
     };
@@ -100,16 +90,10 @@
     // Peek the second from top operand
     const second_from_top = try frame.stack.peek_unsafe();
 
-<<<<<<< HEAD
     // EVM semantics: compare top (b) with second-from-top (a), push b < a (signed)
     // REVM computes: top < second_from_top
     const top_i256 = @as(i256, @bitCast(top));
     const second_from_top_i256 = @as(i256, @bitCast(second_from_top));
-=======
-    // Signed comparison: a < b (where b was top, a was second from top)
-    const a_i256 = @as(i256, @bitCast(a));
-    const b_i256 = @as(i256, @bitCast(b));
->>>>>>> 039275d1
 
     const result: u256 = switch (std.math.order(top_i256, second_from_top_i256)) {
         .lt => 1,
@@ -135,16 +119,10 @@
     // Peek the second from top operand
     const second_from_top = try frame.stack.peek_unsafe();
 
-<<<<<<< HEAD
     // EVM semantics: compare top (b) with second-from-top (a), push b > a (signed)
     // REVM computes: top > second_from_top
     const top_i256 = @as(i256, @bitCast(top));
     const second_from_top_i256 = @as(i256, @bitCast(second_from_top));
-=======
-    // Signed comparison: a > b (where b was top, a was second from top)
-    const a_i256 = @as(i256, @bitCast(a));
-    const b_i256 = @as(i256, @bitCast(b));
->>>>>>> 039275d1
 
     const result: u256 = if (top_i256 > second_from_top_i256) 1 else 0;
     Log.debug("SGT: top(b)={} second(a)={} -> {} (b > a signed)", .{ top_i256, second_from_top_i256, result });
