const std = @import("std");
const Operation = @import("../opcodes/operation.zig");
const ExecutionError = @import("execution_error.zig");
const Stack = @import("../stack/stack.zig");
const Frame = @import("../frame/frame.zig");
const Vm = @import("../evm.zig");
const primitives = @import("primitives");

pub fn op_blockhash(pc: usize, interpreter: *Operation.Interpreter, state: *Operation.State) ExecutionError.Error!Operation.ExecutionResult {
    _ = pc;

    const frame = @as(*Frame, @ptrCast(@alignCast(state)));
    const vm = @as(*Vm, @ptrCast(@alignCast(interpreter)));

    const block_number = try frame.stack.pop();

    const current_block = vm.context.block_number;

    if (block_number >= current_block) {
        @branchHint(.unlikely);
        try frame.stack.append(0);
    } else if (current_block > block_number + 256) {
        @branchHint(.unlikely);
        try frame.stack.append(0);
    } else if (block_number == 0) {
        @branchHint(.unlikely);
        try frame.stack.append(0);
    } else {
        // Return a pseudo-hash based on block number for testing
        // In production, this would retrieve the actual block hash from chain history
        const hash = std.hash.Wyhash.hash(0, std.mem.asBytes(&block_number));
        try frame.stack.append(hash);
    }

    return Operation.ExecutionResult{};
}

pub fn op_coinbase(pc: usize, interpreter: *Operation.Interpreter, state: *Operation.State) ExecutionError.Error!Operation.ExecutionResult {
    _ = pc;

    const frame = @as(*Frame, @ptrCast(@alignCast(state)));
    const vm = @as(*Vm, @ptrCast(@alignCast(interpreter)));

    try frame.stack.append(primitives.Address.to_u256(vm.context.block_coinbase));

    return Operation.ExecutionResult{};
}

pub fn op_timestamp(pc: usize, interpreter: *Operation.Interpreter, state: *Operation.State) ExecutionError.Error!Operation.ExecutionResult {
    _ = pc;

    const frame = @as(*Frame, @ptrCast(@alignCast(state)));
    const vm = @as(*Vm, @ptrCast(@alignCast(interpreter)));

    try frame.stack.append(@as(u256, @intCast(vm.context.block_timestamp)));

    return Operation.ExecutionResult{};
}

pub fn op_number(pc: usize, interpreter: *Operation.Interpreter, state: *Operation.State) ExecutionError.Error!Operation.ExecutionResult {
    _ = pc;

    const frame = @as(*Frame, @ptrCast(@alignCast(state)));
    const vm = @as(*Vm, @ptrCast(@alignCast(interpreter)));

    try frame.stack.append(@as(u256, @intCast(vm.context.block_number)));

    return Operation.ExecutionResult{};
}

pub fn op_difficulty(pc: usize, interpreter: *Operation.Interpreter, state: *Operation.State) ExecutionError.Error!Operation.ExecutionResult {
    _ = pc;

    const frame = @as(*Frame, @ptrCast(@alignCast(state)));
    const vm = @as(*Vm, @ptrCast(@alignCast(interpreter)));

    // Get difficulty/prevrandao from block context
    // Post-merge this returns PREVRANDAO
    try frame.stack.append(vm.context.block_difficulty);

    return Operation.ExecutionResult{};
}

pub fn op_prevrandao(pc: usize, interpreter: *Operation.Interpreter, state: *Operation.State) ExecutionError.Error!Operation.ExecutionResult {
    // Same as difficulty post-merge
    return op_difficulty(pc, interpreter, state);
}

pub fn op_gaslimit(pc: usize, interpreter: *Operation.Interpreter, state: *Operation.State) ExecutionError.Error!Operation.ExecutionResult {
    _ = pc;

    const frame = @as(*Frame, @ptrCast(@alignCast(state)));
    const vm = @as(*Vm, @ptrCast(@alignCast(interpreter)));

    try frame.stack.append(@as(u256, @intCast(vm.context.block_gas_limit)));

    return Operation.ExecutionResult{};
}

pub fn op_basefee(pc: usize, interpreter: *Operation.Interpreter, state: *Operation.State) ExecutionError.Error!Operation.ExecutionResult {
    _ = pc;

    const frame = @as(*Frame, @ptrCast(@alignCast(state)));
    const vm = @as(*Vm, @ptrCast(@alignCast(interpreter)));

    // Get base fee from block context
    // Push base fee (EIP-1559)
    try frame.stack.append(vm.context.block_base_fee);

    return Operation.ExecutionResult{};
}

pub fn op_blobhash(pc: usize, interpreter: *Operation.Interpreter, state: *Operation.State) ExecutionError.Error!Operation.ExecutionResult {
    _ = pc;

    const frame = @as(*Frame, @ptrCast(@alignCast(state)));
    const vm = @as(*Vm, @ptrCast(@alignCast(interpreter)));

    const index = try frame.stack.pop();

    // EIP-4844: Get blob hash at index
    if (index >= vm.context.blob_hashes.len) {
        @branchHint(.unlikely);
        try frame.stack.append(0);
    } else {
        const idx = @as(usize, @intCast(index));
        try frame.stack.append(vm.context.blob_hashes[idx]);
    }

    return Operation.ExecutionResult{};
}

pub fn op_blobbasefee(pc: usize, interpreter: *Operation.Interpreter, state: *Operation.State) ExecutionError.Error!Operation.ExecutionResult {
    _ = pc;

    const frame = @as(*Frame, @ptrCast(@alignCast(state)));
    const vm = @as(*Vm, @ptrCast(@alignCast(interpreter)));

    // Get blob base fee from block context
    // Push blob base fee (EIP-4844)
    try frame.stack.append(vm.context.blob_base_fee);

    return Operation.ExecutionResult{};
}

// Tests
const testing = std.testing;
const MemoryDatabase = @import("../state/memory_database.zig");
const Contract = @import("../frame/contract.zig");
const Context = @import("../access_list/context.zig");
const Address = primitives.Address;

test "BLOCKHASH: Returns hash for valid recent blocks" {
    const allocator = testing.allocator;
    
    var memory_db = MemoryDatabase.init(allocator);
    defer memory_db.deinit();
    
    const db_interface = memory_db.to_database_interface();
    var vm = try Vm.init(allocator, db_interface, null, null);
    defer vm.deinit();
    
    const context = Context.init_with_values(
        Address.ZERO, // tx_origin
        0, // gas_price
        1000, // block_number
        1234567890, // block_timestamp
        Address.ZERO, // block_coinbase
        0, // block_difficulty
        30_000_000, // block_gas_limit
        1, // chain_id
        15_000_000_000, // block_base_fee
        &[_]u256{}, // blob_hashes
        1, // blob_base_fee
    );
    vm.context = context;
    
    var contract = try Contract.init(allocator, &[_]u8{}, .{ .address = Address.ZERO });
    defer contract.deinit(allocator, null);
    
    var frame = try Frame.init(allocator, &vm, 1000000, contract, Address.ZERO, &.{});
    defer frame.deinit();
    
    // Test block within range (999 blocks ago)
    try frame.stack.push(999);
    _ = try op_blockhash(0, @ptrCast(&vm), @ptrCast(&frame));
    const recent_hash = try frame.stack.pop();
    try testing.expect(recent_hash != 0); // Should return non-zero hash
}

test "BLOCKHASH: Returns zero for current block" {
    const allocator = testing.allocator;
    
    var memory_db = MemoryDatabase.init(allocator);
    defer memory_db.deinit();
    
    const db_interface = memory_db.to_database_interface();
    var vm = try Vm.init(allocator, db_interface, null, null);
    defer vm.deinit();
    
    const context = Context.init_with_values(
        Address.ZERO, // tx_origin
        0, // gas_price
        1000, // block_number
        1234567890, // block_timestamp
        Address.ZERO, // block_coinbase
        0, // block_difficulty
        30_000_000, // block_gas_limit
        1, // chain_id
        15_000_000_000, // block_base_fee
        &[_]u256{}, // blob_hashes
        1, // blob_base_fee
    );
    vm.context = context;
    
    var contract = try Contract.init(allocator, &[_]u8{}, .{ .address = Address.ZERO });
    defer contract.deinit(allocator, null);
    
    var frame = try Frame.init(allocator, &vm, 1000000, contract, Address.ZERO, &.{});
    defer frame.deinit();
    
    // Test current block
    try frame.stack.push(1000);
    _ = try op_blockhash(0, @ptrCast(&vm), @ptrCast(&frame));
    const current_hash = try frame.stack.pop();
    try testing.expectEqual(@as(u256, 0), current_hash);
}

test "BLOCKHASH: Returns zero for future blocks" {
    const allocator = testing.allocator;
    
    var memory_db = MemoryDatabase.init(allocator);
    defer memory_db.deinit();
    
    const db_interface = memory_db.to_database_interface();
    var vm = try Vm.init(allocator, db_interface, null, null);
    defer vm.deinit();
    
    const context = Context.init_with_values(
        Address.ZERO, // tx_origin
        0, // gas_price
        1000, // block_number
        1234567890, // block_timestamp
        Address.ZERO, // block_coinbase
        0, // block_difficulty
        30_000_000, // block_gas_limit
        1, // chain_id
        15_000_000_000, // block_base_fee
        &[_]u256{}, // blob_hashes
        1, // blob_base_fee
    );
    vm.context = context;
    
    var contract = try Contract.init(allocator, &[_]u8{}, .{ .address = Address.ZERO });
    defer contract.deinit(allocator, null);
    
    var frame = try Frame.init(allocator, &vm, 1000000, contract, Address.ZERO, &.{});
    defer frame.deinit();
    
    // Test future block
    try frame.stack.push(1001);
    _ = try op_blockhash(0, @ptrCast(&vm), @ptrCast(&frame));
    const future_hash = try frame.stack.pop();
    try testing.expectEqual(@as(u256, 0), future_hash);
}

test "BLOCKHASH: Returns zero for blocks beyond 256 limit" {
    const allocator = testing.allocator;
    
    var memory_db = MemoryDatabase.init(allocator);
    defer memory_db.deinit();
    
    const db_interface = memory_db.to_database_interface();
    var vm = try Vm.init(allocator, db_interface, null, null);
    defer vm.deinit();
    
    const context = Context.init_with_values(
        Address.ZERO, // tx_origin
        0, // gas_price
        1000, // block_number
        1234567890, // block_timestamp
        Address.ZERO, // block_coinbase
        0, // block_difficulty
        30_000_000, // block_gas_limit
        1, // chain_id
        15_000_000_000, // block_base_fee
        &[_]u256{}, // blob_hashes
        1, // blob_base_fee
    );
    vm.context = context;
    
    var contract = try Contract.init(allocator, &[_]u8{}, .{ .address = Address.ZERO });
    defer contract.deinit(allocator, null);
    
    var frame = try Frame.init(allocator, &vm, 1000000, contract, Address.ZERO, &.{});
    defer frame.deinit();
    
    // Test block beyond 256 limit
    try frame.stack.push(743); // 1000 - 743 = 257 blocks ago
    _ = try op_blockhash(0, @ptrCast(&vm), @ptrCast(&frame));
    const old_hash = try frame.stack.pop();
    try testing.expectEqual(@as(u256, 0), old_hash);
}

test "BLOCKHASH: Returns zero for block number 0" {
    const allocator = testing.allocator;
    
    var memory_db = MemoryDatabase.init(allocator);
    defer memory_db.deinit();
    
    const db_interface = memory_db.to_database_interface();
    var vm = try Vm.init(allocator, db_interface, null, null);
    defer vm.deinit();
    
    const context = Context.init_with_values(
        Address.ZERO, // tx_origin
        0, // gas_price
        1000, // block_number
        1234567890, // block_timestamp
        Address.ZERO, // block_coinbase
        0, // block_difficulty
        30_000_000, // block_gas_limit
        1, // chain_id
        15_000_000_000, // block_base_fee
        &[_]u256{}, // blob_hashes
        1, // blob_base_fee
    );
    vm.context = context;
    
    var contract = try Contract.init(allocator, &[_]u8{}, .{ .address = Address.ZERO });
    defer contract.deinit(allocator, null);
    
    var frame = try Frame.init(allocator, &vm, 1000000, contract, Address.ZERO, &.{});
    defer frame.deinit();
    
    // Test block number 0 (genesis block)
    try frame.stack.push(0);
    _ = try op_blockhash(0, @ptrCast(&vm), @ptrCast(&frame));
    const genesis_hash = try frame.stack.pop();
    try testing.expectEqual(@as(u256, 0), genesis_hash);
}

test "COINBASE: Returns correct coinbase address" {
    const allocator = testing.allocator;
    
    var memory_db = MemoryDatabase.init(allocator);
    defer memory_db.deinit();
    
    const db_interface = memory_db.to_database_interface();
    var vm = try Vm.init(allocator, db_interface, null, null);
    defer vm.deinit();
    
    const test_coinbase = Address.Address{ .bytes = [_]u8{0xCC} ** 20 };
    const context = Context.init_with_values(
        Address.ZERO, // tx_origin
        0, // gas_price
        1000, // block_number
        1234567890, // block_timestamp
        test_coinbase, // block_coinbase
        0, // block_difficulty
        30_000_000, // block_gas_limit
        1, // chain_id
        15_000_000_000, // block_base_fee
        &[_]u256{}, // blob_hashes
        1, // blob_base_fee
    );
    vm.context = context;
    
    var contract = try Contract.init(allocator, &[_]u8{}, .{ .address = Address.ZERO });
    defer contract.deinit(allocator, null);
    
    var frame = try Frame.init(allocator, &vm, 1000000, contract, Address.ZERO, &.{});
    defer frame.deinit();
    
    _ = try op_coinbase(0, @ptrCast(&vm), @ptrCast(&frame));
    const result = try frame.stack.pop();
    const expected = Address.to_u256(test_coinbase);
    try testing.expectEqual(expected, result);
}

test "TIMESTAMP: Returns correct timestamp" {
    const allocator = testing.allocator;
    
    var memory_db = MemoryDatabase.init(allocator);
    defer memory_db.deinit();
    
    const db_interface = memory_db.to_database_interface();
    var vm = try Vm.init(allocator, db_interface, null, null);
    defer vm.deinit();
    
    const test_timestamp: u64 = 1234567890;
    const context = Context.init_with_values(
        Address.ZERO, // tx_origin
        0, // gas_price
        1000, // block_number
        test_timestamp, // block_timestamp
        Address.ZERO, // block_coinbase
        0, // block_difficulty
        30_000_000, // block_gas_limit
        1, // chain_id
        15_000_000_000, // block_base_fee
        &[_]u256{}, // blob_hashes
        1, // blob_base_fee
    );
    vm.context = context;
    
    var contract = try Contract.init(allocator, &[_]u8{}, .{ .address = Address.ZERO });
    defer contract.deinit(allocator, null);
    
    var frame = try Frame.init(allocator, &vm, 1000000, contract, Address.ZERO, &.{});
    defer frame.deinit();
    
    _ = try op_timestamp(0, @ptrCast(&vm), @ptrCast(&frame));
    const result = try frame.stack.pop();
    try testing.expectEqual(@as(u256, test_timestamp), result);
}

test "NUMBER: Returns correct block number" {
    const allocator = testing.allocator;
    
    var memory_db = MemoryDatabase.init(allocator);
    defer memory_db.deinit();
    
    const db_interface = memory_db.to_database_interface();
    var vm = try Vm.init(allocator, db_interface, null, null);
    defer vm.deinit();
    
    const test_block_number: u64 = 987654321;
    const context = Context.init_with_values(
        Address.ZERO, // tx_origin
        0, // gas_price
        test_block_number, // block_number
        1234567890, // block_timestamp
        Address.ZERO, // block_coinbase
        0, // block_difficulty
        30_000_000, // block_gas_limit
        1, // chain_id
        15_000_000_000, // block_base_fee
        &[_]u256{}, // blob_hashes
        1, // blob_base_fee
    );
    vm.context = context;
    
    var contract = try Contract.init(allocator, &[_]u8{}, .{ .address = Address.ZERO });
    defer contract.deinit(allocator, null);
    
    var frame = try Frame.init(allocator, &vm, 1000000, contract, Address.ZERO, &.{});
    defer frame.deinit();
    
    _ = try op_number(0, @ptrCast(&vm), @ptrCast(&frame));
    const result = try frame.stack.pop();
    try testing.expectEqual(@as(u256, test_block_number), result);
}

test "DIFFICULTY: Returns correct difficulty value" {
    const allocator = testing.allocator;
    
    var memory_db = MemoryDatabase.init(allocator);
    defer memory_db.deinit();
    
    const db_interface = memory_db.to_database_interface();
    var vm = try Vm.init(allocator, db_interface, null, null);
    defer vm.deinit();
    
    const test_difficulty: u256 = 0x123456789ABCDEF0123456789ABCDEF0123456789ABCDEF0123456789ABCDEF0;
    const context = Context.init_with_values(
        Address.ZERO, // tx_origin
        0, // gas_price
        1000, // block_number
        1234567890, // block_timestamp
        Address.ZERO, // block_coinbase
        test_difficulty, // block_difficulty
        30_000_000, // block_gas_limit
        1, // chain_id
        15_000_000_000, // block_base_fee
        &[_]u256{}, // blob_hashes
        1, // blob_base_fee
    );
    vm.context = context;
    
    var contract = try Contract.init(allocator, &[_]u8{}, .{ .address = Address.ZERO });
    defer contract.deinit(allocator, null);
    
    var frame = try Frame.init(allocator, &vm, 1000000, contract, Address.ZERO, &.{});
    defer frame.deinit();
    
    _ = try op_difficulty(0, @ptrCast(&vm), @ptrCast(&frame));
    const result = try frame.stack.pop();
    try testing.expectEqual(test_difficulty, result);
}

test "PREVRANDAO: Returns same as difficulty" {
    const allocator = testing.allocator;
    
    var memory_db = MemoryDatabase.init(allocator);
    defer memory_db.deinit();
    
    const db_interface = memory_db.to_database_interface();
    var vm = try Vm.init(allocator, db_interface, null, null);
    defer vm.deinit();
    
    const test_prevrandao: u256 = 0xABCDEF0123456789ABCDEF0123456789ABCDEF0123456789ABCDEF0123456789;
    const context = Context.init_with_values(
        Address.ZERO, // tx_origin
        0, // gas_price
        1000, // block_number
        1234567890, // block_timestamp
        Address.ZERO, // block_coinbase
        test_prevrandao, // block_difficulty
        30_000_000, // block_gas_limit
        1, // chain_id
        15_000_000_000, // block_base_fee
        &[_]u256{}, // blob_hashes
        1, // blob_base_fee
    );
    vm.context = context;
    
    var contract = try Contract.init(allocator, &[_]u8{}, .{ .address = Address.ZERO });
    defer contract.deinit(allocator, null);
    
    var frame = try Frame.init(allocator, &vm, 1000000, contract, Address.ZERO, &.{});
    defer frame.deinit();
    
    _ = try op_prevrandao(0, @ptrCast(&vm), @ptrCast(&frame));
    const result = try frame.stack.pop();
    try testing.expectEqual(test_prevrandao, result);
}

test "GASLIMIT: Returns correct gas limit" {
    const allocator = testing.allocator;
    
    var memory_db = MemoryDatabase.init(allocator);
    defer memory_db.deinit();
    
    const db_interface = memory_db.to_database_interface();
    var vm = try Vm.init(allocator, db_interface, null, null);
    defer vm.deinit();
    
    const test_gas_limit: u64 = 50_000_000;
    const context = Context.init_with_values(
        Address.ZERO, // tx_origin
        0, // gas_price
        1000, // block_number
        1234567890, // block_timestamp
        Address.ZERO, // block_coinbase
        0, // block_difficulty
        test_gas_limit, // block_gas_limit
        1, // chain_id
        15_000_000_000, // block_base_fee
        &[_]u256{}, // blob_hashes
        1, // blob_base_fee
    );
    vm.context = context;
    
    var contract = try Contract.init(allocator, &[_]u8{}, .{ .address = Address.ZERO });
    defer contract.deinit(allocator, null);
    
    var frame = try Frame.init(allocator, &vm, 1000000, contract, Address.ZERO, &.{});
    defer frame.deinit();
    
    _ = try op_gaslimit(0, @ptrCast(&vm), @ptrCast(&frame));
    const result = try frame.stack.pop();
    try testing.expectEqual(@as(u256, test_gas_limit), result);
}

test "BASEFEE: Returns correct base fee" {
    const allocator = testing.allocator;
    
    var memory_db = MemoryDatabase.init(allocator);
    defer memory_db.deinit();
    
    const db_interface = memory_db.to_database_interface();
    var vm = try Vm.init(allocator, db_interface, null, null);
    defer vm.deinit();
    
    const test_base_fee: u256 = 25_000_000_000; // 25 gwei
    const context = Context.init_with_values(
        Address.ZERO, // tx_origin
        0, // gas_price
        1000, // block_number
        1234567890, // block_timestamp
        Address.ZERO, // block_coinbase
        0, // block_difficulty
        30_000_000, // block_gas_limit
        1, // chain_id
        test_base_fee, // block_base_fee
        &[_]u256{}, // blob_hashes
        1, // blob_base_fee
    );
    vm.context = context;
    
    var contract = try Contract.init(allocator, &[_]u8{}, .{ .address = Address.ZERO });
    defer contract.deinit(allocator, null);
    
    var frame = try Frame.init(allocator, &vm, 1000000, contract, Address.ZERO, &.{});
    defer frame.deinit();
    
    _ = try op_basefee(0, @ptrCast(&vm), @ptrCast(&frame));
    const result = try frame.stack.pop();
    try testing.expectEqual(test_base_fee, result);
}

test "BLOBHASH: Returns correct blob hash for valid index" {
    const allocator = testing.allocator;
    
    var memory_db = MemoryDatabase.init(allocator);
    defer memory_db.deinit();
    
    const db_interface = memory_db.to_database_interface();
    var vm = try Vm.init(allocator, db_interface, null, null);
    defer vm.deinit();
    
    const test_blob_hashes = [_]u256{
        0x1111111111111111111111111111111111111111111111111111111111111111,
        0x2222222222222222222222222222222222222222222222222222222222222222,
        0x3333333333333333333333333333333333333333333333333333333333333333,
    };
    const context = Context.init_with_values(
        Address.ZERO, // tx_origin
        0, // gas_price
        1000, // block_number
        1234567890, // block_timestamp
        Address.ZERO, // block_coinbase
        0, // block_difficulty
        30_000_000, // block_gas_limit
        1, // chain_id
        15_000_000_000, // block_base_fee
        &test_blob_hashes, // blob_hashes
        1, // blob_base_fee
    );
    vm.context = context;
    
    var contract = try Contract.init(allocator, &[_]u8{}, .{ .address = Address.ZERO });
    defer contract.deinit(allocator, null);
    
    var frame = try Frame.init(allocator, &vm, 1000000, contract, Address.ZERO, &.{});
    defer frame.deinit();
    
    // Test first blob hash
    try frame.stack.push(0);
    _ = try op_blobhash(0, @ptrCast(&vm), @ptrCast(&frame));
    const result1 = try frame.stack.pop();
    try testing.expectEqual(test_blob_hashes[0], result1);
    
    // Test second blob hash
    try frame.stack.push(1);
    _ = try op_blobhash(0, @ptrCast(&vm), @ptrCast(&frame));
    const result2 = try frame.stack.pop();
    try testing.expectEqual(test_blob_hashes[1], result2);
}

test "BLOBHASH: Returns zero for out of bounds index" {
    const allocator = testing.allocator;
    
    var memory_db = MemoryDatabase.init(allocator);
    defer memory_db.deinit();
    
    const db_interface = memory_db.to_database_interface();
    var vm = try Vm.init(allocator, db_interface, null, null);
    defer vm.deinit();
    
    const test_blob_hashes = [_]u256{
        0x1111111111111111111111111111111111111111111111111111111111111111,
    };
    const context = Context.init_with_values(
        Address.ZERO, // tx_origin
        0, // gas_price
        1000, // block_number
        1234567890, // block_timestamp
        Address.ZERO, // block_coinbase
        0, // block_difficulty
        30_000_000, // block_gas_limit
        1, // chain_id
        15_000_000_000, // block_base_fee
        &test_blob_hashes, // blob_hashes
        1, // blob_base_fee
    );
    vm.context = context;
    
    var contract = try Contract.init(allocator, &[_]u8{}, .{ .address = Address.ZERO });
    defer contract.deinit(allocator, null);
    
    var frame = try Frame.init(allocator, &vm, 1000000, contract, Address.ZERO, &.{});
    defer frame.deinit();
    
    // Test out of bounds index
    try frame.stack.push(1);
    _ = try op_blobhash(0, @ptrCast(&vm), @ptrCast(&frame));
    const result = try frame.stack.pop();
    try testing.expectEqual(@as(u256, 0), result);
}

test "BLOBBASEFEE: Returns correct blob base fee" {
    const allocator = testing.allocator;
    
    var memory_db = MemoryDatabase.init(allocator);
    defer memory_db.deinit();
    
    const db_interface = memory_db.to_database_interface();
    var vm = try Vm.init(allocator, db_interface, null, null);
    defer vm.deinit();
    
    const test_blob_base_fee: u256 = 100_000_000; // 0.1 gwei
    const context = Context.init_with_values(
        Address.ZERO, // tx_origin
        0, // gas_price
        1000, // block_number
        1234567890, // block_timestamp
        Address.ZERO, // block_coinbase
        0, // block_difficulty
        30_000_000, // block_gas_limit
        1, // chain_id
        15_000_000_000, // block_base_fee
        &[_]u256{}, // blob_hashes
        test_blob_base_fee, // blob_base_fee
    );
    vm.context = context;
    
    var contract = try Contract.init(allocator, &[_]u8{}, .{ .address = Address.ZERO });
    defer contract.deinit(allocator, null);
    
    var frame = try Frame.init(allocator, &vm, 1000000, contract, Address.ZERO, &.{});
    defer frame.deinit();
    
    _ = try op_blobbasefee(0, @ptrCast(&vm), @ptrCast(&frame));
    const result = try frame.stack.pop();
    try testing.expectEqual(test_blob_base_fee, result);
}

// Fuzz tests
test "BLOCKHASH: Fuzz with random block numbers" {
    const allocator = testing.allocator;
    
    var memory_db = MemoryDatabase.init(allocator);
    defer memory_db.deinit();
    
    const db_interface = memory_db.to_database_interface();
    var vm = try Vm.init(allocator, db_interface, null, null);
    defer vm.deinit();
    
    const context = Context.init_with_values(
        Address.ZERO, // tx_origin
        0, // gas_price
        1000, // block_number
        1234567890, // block_timestamp
        Address.ZERO, // block_coinbase
        0, // block_difficulty
        30_000_000, // block_gas_limit
        1, // chain_id
        15_000_000_000, // block_base_fee
        &[_]u256{}, // blob_hashes
        1, // blob_base_fee
    );
    vm.context = context;
    
    var contract = try Contract.init(allocator, &[_]u8{}, .{ .address = Address.ZERO });
    defer contract.deinit(allocator, null);
    
    var frame = try Frame.init(allocator, &vm, 1000000, contract, Address.ZERO, &.{});
    defer frame.deinit();
    
    var prng = std.rand.DefaultPrng.init(0);
    const random = prng.random();
    
    // Test 100 random block numbers
    for (0..100) |_| {
        const block_num = random.int(u256);
        try frame.stack.push(block_num);
        _ = try op_blockhash(0, @ptrCast(&vm), @ptrCast(&frame));
        const result = try frame.stack.pop();
        
        // Verify invariants
        if (block_num >= vm.context.block_number) {
            try testing.expectEqual(@as(u256, 0), result);
        } else if (vm.context.block_number > block_num + 256) {
            try testing.expectEqual(@as(u256, 0), result);
        } else if (block_num == 0) {
            try testing.expectEqual(@as(u256, 0), result);
        }
    }
}

// Invariant tests
test "Block operations: All values are 256-bit" {
    const allocator = testing.allocator;
    
    var memory_db = MemoryDatabase.init(allocator);
    defer memory_db.deinit();
    
    const db_interface = memory_db.to_database_interface();
    var vm = try Vm.init(allocator, db_interface, null, null);
    defer vm.deinit();
    
    const context = Context.init_with_values(
        Address.ZERO, // tx_origin
        0, // gas_price
        std.math.maxInt(u64), // block_number (max u64)
        std.math.maxInt(u64), // block_timestamp (max u64)
        Address.ZERO, // block_coinbase
        std.math.maxInt(u256), // block_difficulty (max u256)
        std.math.maxInt(u64), // block_gas_limit (max u64)
        1, // chain_id
        std.math.maxInt(u256), // block_base_fee (max u256)
        &[_]u256{}, // blob_hashes
        std.math.maxInt(u256), // blob_base_fee (max u256)
    );
    vm.context = context;
    
    var contract = try Contract.init(allocator, &[_]u8{}, .{ .address = Address.ZERO });
    defer contract.deinit(allocator, null);
    
    var frame = try Frame.init(allocator, &vm, 1000000, contract, Address.ZERO, &.{});
    defer frame.deinit();
    
    // Test all operations return valid u256 values
    _ = try op_coinbase(0, @ptrCast(&vm), @ptrCast(&frame));
    const coinbase_result = try frame.stack.pop();
    try testing.expect(@TypeOf(coinbase_result) == u256);
    
    _ = try op_timestamp(0, @ptrCast(&vm), @ptrCast(&frame));
    const timestamp_result = try frame.stack.pop();
    try testing.expect(@TypeOf(timestamp_result) == u256);
    
    _ = try op_number(0, @ptrCast(&vm), @ptrCast(&frame));
    const number_result = try frame.stack.pop();
    try testing.expect(@TypeOf(number_result) == u256);
    
    _ = try op_difficulty(0, @ptrCast(&vm), @ptrCast(&frame));
    const difficulty_result = try frame.stack.pop();
    try testing.expect(@TypeOf(difficulty_result) == u256);
    
    _ = try op_gaslimit(0, @ptrCast(&vm), @ptrCast(&frame));
    const gaslimit_result = try frame.stack.pop();
    try testing.expect(@TypeOf(gaslimit_result) == u256);
    
    _ = try op_basefee(0, @ptrCast(&vm), @ptrCast(&frame));
    const basefee_result = try frame.stack.pop();
<<<<<<< HEAD
    try std.testing.expect(basefee_result <= std.math.maxInt(u256));
}

test "BLOCKHASH consistency: same block number gives same hash" {
    const allocator = std.testing.allocator;
    
    var memory_db = @import("../state/memory_database.zig").init(allocator);
    defer memory_db.deinit();

    const db_interface = memory_db.to_database_interface();
    var vm = try Vm.init(allocator, db_interface, null, null);
    defer vm.deinit();

    vm.context.block_number = 1000;

    var contract = try @import("../frame/contract.zig").init(allocator, &[_]u8{0x40}, .{ .address = primitives.Address.ZERO });
    defer contract.deinit(allocator, null);

    var frame = try Frame.init(allocator, &vm, 1000000, contract, primitives.Address.ZERO, &.{});
    defer frame.deinit();

    const interpreter_ptr: *Operation.Interpreter = @ptrCast(&vm);
    const state_ptr: *Operation.State = @ptrCast(&frame);

    // Get hash for block 900 twice
    try frame.stack.push(900);
    _ = try op_blockhash(0, interpreter_ptr, state_ptr);
    const hash1 = try frame.stack.pop();

    try frame.stack.push(900);
    _ = try op_blockhash(0, interpreter_ptr, state_ptr);
    const hash2 = try frame.stack.pop();

    // Should be consistent
    try std.testing.expectEqual(hash1, hash2);
    try std.testing.expect(hash1 != 0); // Should be non-zero for valid blocks
}

test "BASEFEE edge case: zero base fee" {
    const allocator = std.testing.allocator;
    
    var memory_db = @import("../state/memory_database.zig").init(allocator);
    defer memory_db.deinit();

    const db_interface = memory_db.to_database_interface();
    var vm = try Vm.init(allocator, db_interface, null, null);
    defer vm.deinit();

    // Set zero base fee (pre-EIP-1559 or extreme case)
    vm.context.block_base_fee = 0;

    var contract = try @import("../frame/contract.zig").init(allocator, &[_]u8{0x48}, .{ .address = primitives.Address.ZERO });
    defer contract.deinit(allocator, null);

    var frame = try Frame.init(allocator, &vm, 1000000, contract, primitives.Address.ZERO, &.{});
    defer frame.deinit();
    
    const interpreter_ptr: *Operation.Interpreter = @ptrCast(&vm);
    const state_ptr: *Operation.State = @ptrCast(&frame);
    _ = try op_basefee(0, interpreter_ptr, state_ptr);

    const result = try frame.stack.pop();
    try std.testing.expectEqual(@as(u256, 0), result);
}

test "BASEFEE edge case: maximum base fee" {
    const allocator = std.testing.allocator;
    
    var memory_db = @import("../state/memory_database.zig").init(allocator);
    defer memory_db.deinit();

    const db_interface = memory_db.to_database_interface();
    var vm = try Vm.init(allocator, db_interface, null, null);
    defer vm.deinit();

    // Set maximum possible base fee
    vm.context.block_base_fee = std.math.maxInt(u256);

    var contract = try @import("../frame/contract.zig").init(allocator, &[_]u8{0x48}, .{ .address = primitives.Address.ZERO });
    defer contract.deinit(allocator, null);

    var frame = try Frame.init(allocator, &vm, 1000000, contract, primitives.Address.ZERO, &.{});
    defer frame.deinit();
    
    const interpreter_ptr: *Operation.Interpreter = @ptrCast(&vm);
    const state_ptr: *Operation.State = @ptrCast(&frame);
    _ = try op_basefee(0, interpreter_ptr, state_ptr);

    const result = try frame.stack.pop();
    try std.testing.expectEqual(std.math.maxInt(u256), result);
}

test "BLOBHASH empty blob hashes array" {
    const allocator = std.testing.allocator;
    
    var memory_db = @import("../state/memory_database.zig").init(allocator);
    defer memory_db.deinit();

    const db_interface = memory_db.to_database_interface();
    var vm = try Vm.init(allocator, db_interface, null, null);
    defer vm.deinit();

    // Set empty blob hashes array
    const empty_blob_hashes: []const u256 = &.{};
    vm.context.blob_hashes = empty_blob_hashes;

    var contract = try @import("../frame/contract.zig").init(allocator, &[_]u8{0x49}, .{ .address = primitives.Address.ZERO });
    defer contract.deinit(allocator, null);

    var frame = try Frame.init(allocator, &vm, 1000000, contract, primitives.Address.ZERO, &.{});
    defer frame.deinit();
    
    // Test index 0 (should return 0 for empty array)
    try frame.stack.push(0);
    
    const interpreter_ptr: *Operation.Interpreter = @ptrCast(&vm);
    const state_ptr: *Operation.State = @ptrCast(&frame);
    _ = try op_blobhash(0, interpreter_ptr, state_ptr);

    const result = try frame.stack.pop();
    try std.testing.expectEqual(@as(u256, 0), result);
}

test "BLOBBASEFEE edge case: zero blob base fee" {
    const allocator = std.testing.allocator;
    
    var memory_db = @import("../state/memory_database.zig").init(allocator);
    defer memory_db.deinit();

    const db_interface = memory_db.to_database_interface();
    var vm = try Vm.init(allocator, db_interface, null, null);
    defer vm.deinit();

    // Set zero blob base fee
    vm.context.blob_base_fee = 0;

    var contract = try @import("../frame/contract.zig").init(allocator, &[_]u8{0x4A}, .{ .address = primitives.Address.ZERO });
    defer contract.deinit(allocator, null);

    var frame = try Frame.init(allocator, &vm, 1000000, contract, primitives.Address.ZERO, &.{});
    defer frame.deinit();
    
    const interpreter_ptr: *Operation.Interpreter = @ptrCast(&vm);
    const state_ptr: *Operation.State = @ptrCast(&frame);
    _ = try op_blobbasefee(0, interpreter_ptr, state_ptr);

    const result = try frame.stack.pop();
    try std.testing.expectEqual(@as(u256, 0), result);
}

test "BLOBBASEFEE edge case: maximum blob base fee" {
    const allocator = std.testing.allocator;
    
    var memory_db = @import("../state/memory_database.zig").init(allocator);
    defer memory_db.deinit();

    const db_interface = memory_db.to_database_interface();
    var vm = try Vm.init(allocator, db_interface, null, null);
    defer vm.deinit();

    // Set maximum possible blob base fee
    vm.context.blob_base_fee = std.math.maxInt(u256);

    var contract = try @import("../frame/contract.zig").init(allocator, &[_]u8{0x4A}, .{ .address = primitives.Address.ZERO });
    defer contract.deinit(allocator, null);

    var frame = try Frame.init(allocator, &vm, 1000000, contract, primitives.Address.ZERO, &.{});
    defer frame.deinit();
    
    const interpreter_ptr: *Operation.Interpreter = @ptrCast(&vm);
    const state_ptr: *Operation.State = @ptrCast(&frame);
    _ = try op_blobbasefee(0, interpreter_ptr, state_ptr);

    const result = try frame.stack.pop();
    try std.testing.expectEqual(std.math.maxInt(u256), result);
}

test "GASLIMIT edge case: zero gas limit" {
    const allocator = std.testing.allocator;
    
    var memory_db = @import("../state/memory_database.zig").init(allocator);
    defer memory_db.deinit();

    const db_interface = memory_db.to_database_interface();
    var vm = try Vm.init(allocator, db_interface, null, null);
    defer vm.deinit();

    // Set zero gas limit (extreme edge case)
    vm.context.block_gas_limit = 0;

    var contract = try @import("../frame/contract.zig").init(allocator, &[_]u8{0x45}, .{ .address = primitives.Address.ZERO });
    defer contract.deinit(allocator, null);

    var frame = try Frame.init(allocator, &vm, 1000000, contract, primitives.Address.ZERO, &.{});
    defer frame.deinit();
    
    const interpreter_ptr: *Operation.Interpreter = @ptrCast(&vm);
    const state_ptr: *Operation.State = @ptrCast(&frame);
    _ = try op_gaslimit(0, interpreter_ptr, state_ptr);

    const result = try frame.stack.pop();
    try std.testing.expectEqual(@as(u256, 0), result);
}

test "GASLIMIT edge case: maximum gas limit" {
    const allocator = std.testing.allocator;
    
    var memory_db = @import("../state/memory_database.zig").init(allocator);
    defer memory_db.deinit();

    const db_interface = memory_db.to_database_interface();
    var vm = try Vm.init(allocator, db_interface, null, null);
    defer vm.deinit();

    // Set maximum possible gas limit
    vm.context.block_gas_limit = std.math.maxInt(u64);

    var contract = try @import("../frame/contract.zig").init(allocator, &[_]u8{0x45}, .{ .address = primitives.Address.ZERO });
    defer contract.deinit(allocator, null);

    var frame = try Frame.init(allocator, &vm, 1000000, contract, primitives.Address.ZERO, &.{});
    defer frame.deinit();
    
    const interpreter_ptr: *Operation.Interpreter = @ptrCast(&vm);
    const state_ptr: *Operation.State = @ptrCast(&frame);
    _ = try op_gaslimit(0, interpreter_ptr, state_ptr);

    const result = try frame.stack.pop();
    try std.testing.expectEqual(@as(u256, std.math.maxInt(u64)), result);
}

test "DIFFICULTY zero difficulty" {
    const allocator = std.testing.allocator;
    
    var memory_db = @import("../state/memory_database.zig").init(allocator);
    defer memory_db.deinit();

    const db_interface = memory_db.to_database_interface();
    var vm = try Vm.init(allocator, db_interface, null, null);
    defer vm.deinit();

    // Set zero difficulty (post-merge scenario)
    vm.context.block_difficulty = 0;

    var contract = try @import("../frame/contract.zig").init(allocator, &[_]u8{0x44}, .{ .address = primitives.Address.ZERO });
    defer contract.deinit(allocator, null);

    var frame = try Frame.init(allocator, &vm, 1000000, contract, primitives.Address.ZERO, &.{});
    defer frame.deinit();
    
    const interpreter_ptr: *Operation.Interpreter = @ptrCast(&vm);
    const state_ptr: *Operation.State = @ptrCast(&frame);
    _ = try op_difficulty(0, interpreter_ptr, state_ptr);

    const result = try frame.stack.pop();
    try std.testing.expectEqual(@as(u256, 0), result);
}

test "PREVRANDAO and DIFFICULTY are equivalent" {
    const allocator = std.testing.allocator;
    
    var memory_db = @import("../state/memory_database.zig").init(allocator);
    defer memory_db.deinit();

    const db_interface = memory_db.to_database_interface();
    var vm = try Vm.init(allocator, db_interface, null, null);
    defer vm.deinit();

    // Set post-merge prevrandao value
    const test_value: u256 = 0xABCDEF1234567890ABCDEF1234567890ABCDEF1234567890ABCDEF1234567890;
    vm.context.block_difficulty = test_value;

    var contract = try @import("../frame/contract.zig").init(allocator, &[_]u8{0x44}, .{ .address = primitives.Address.ZERO });
    defer contract.deinit(allocator, null);

    var frame = try Frame.init(allocator, &vm, 1000000, contract, primitives.Address.ZERO, &.{});
    defer frame.deinit();
    
    const interpreter_ptr: *Operation.Interpreter = @ptrCast(&vm);
    const state_ptr: *Operation.State = @ptrCast(&frame);
    
    // Test DIFFICULTY
    _ = try op_difficulty(0, interpreter_ptr, state_ptr);
    const difficulty_result = try frame.stack.pop();
    
    // Test PREVRANDAO
    _ = try op_prevrandao(0, interpreter_ptr, state_ptr);
    const prevrandao_result = try frame.stack.pop();
    
    // Should return the same value
    try std.testing.expectEqual(difficulty_result, prevrandao_result);
    try std.testing.expectEqual(test_value, difficulty_result);
}

test "COINBASE edge case: zero address" {
    const allocator = std.testing.allocator;
    
    var memory_db = @import("../state/memory_database.zig").init(allocator);
    defer memory_db.deinit();

    const db_interface = memory_db.to_database_interface();
    var vm = try Vm.init(allocator, db_interface, null, null);
    defer vm.deinit();

    // Set zero coinbase address
    vm.context.block_coinbase = primitives.Address.ZERO;

    var contract = try @import("../frame/contract.zig").init(allocator, &[_]u8{0x41}, .{ .address = primitives.Address.ZERO });
    defer contract.deinit(allocator, null);

    var frame = try Frame.init(allocator, &vm, 1000000, contract, primitives.Address.ZERO, &.{});
    defer frame.deinit();
    
    const interpreter_ptr: *Operation.Interpreter = @ptrCast(&vm);
    const state_ptr: *Operation.State = @ptrCast(&frame);
    _ = try op_coinbase(0, interpreter_ptr, state_ptr);

    const result = try frame.stack.pop();
    try std.testing.expectEqual(@as(u256, 0), result);
}

test "COINBASE edge case: maximum address" {
    const allocator = std.testing.allocator;
    
    var memory_db = @import("../state/memory_database.zig").init(allocator);
    defer memory_db.deinit();

    const db_interface = memory_db.to_database_interface();
    var vm = try Vm.init(allocator, db_interface, null, null);
    defer vm.deinit();

    // Set maximum coinbase address
    const max_address = primitives.Address.from_u256(std.math.maxInt(u160));
    vm.context.block_coinbase = max_address;

    var contract = try @import("../frame/contract.zig").init(allocator, &[_]u8{0x41}, .{ .address = primitives.Address.ZERO });
    defer contract.deinit(allocator, null);

    var frame = try Frame.init(allocator, &vm, 1000000, contract, primitives.Address.ZERO, &.{});
    defer frame.deinit();
    
    const interpreter_ptr: *Operation.Interpreter = @ptrCast(&vm);
    const state_ptr: *Operation.State = @ptrCast(&frame);
    _ = try op_coinbase(0, interpreter_ptr, state_ptr);

    const result = try frame.stack.pop();
    try std.testing.expectEqual(primitives.Address.to_u256(max_address), result);
}

test "TIMESTAMP edge case: zero timestamp" {
    const allocator = std.testing.allocator;
    
    var memory_db = @import("../state/memory_database.zig").init(allocator);
    defer memory_db.deinit();

    const db_interface = memory_db.to_database_interface();
    var vm = try Vm.init(allocator, db_interface, null, null);
    defer vm.deinit();

    // Set zero timestamp (genesis block or extreme case)
    vm.context.block_timestamp = 0;

    var contract = try @import("../frame/contract.zig").init(allocator, &[_]u8{0x42}, .{ .address = primitives.Address.ZERO });
    defer contract.deinit(allocator, null);

    var frame = try Frame.init(allocator, &vm, 1000000, contract, primitives.Address.ZERO, &.{});
    defer frame.deinit();
    
    const interpreter_ptr: *Operation.Interpreter = @ptrCast(&vm);
    const state_ptr: *Operation.State = @ptrCast(&frame);
    _ = try op_timestamp(0, interpreter_ptr, state_ptr);

    const result = try frame.stack.pop();
    try std.testing.expectEqual(@as(u256, 0), result);
}

test "NUMBER edge case: maximum block number" {
    const allocator = std.testing.allocator;
    
    var memory_db = @import("../state/memory_database.zig").init(allocator);
    defer memory_db.deinit();

    const db_interface = memory_db.to_database_interface();
    var vm = try Vm.init(allocator, db_interface, null, null);
    defer vm.deinit();

    // Set maximum block number
    vm.context.block_number = std.math.maxInt(u64);

    var contract = try @import("../frame/contract.zig").init(allocator, &[_]u8{0x43}, .{ .address = primitives.Address.ZERO });
    defer contract.deinit(allocator, null);

    var frame = try Frame.init(allocator, &vm, 1000000, contract, primitives.Address.ZERO, &.{});
    defer frame.deinit();
    
    const interpreter_ptr: *Operation.Interpreter = @ptrCast(&vm);
    const state_ptr: *Operation.State = @ptrCast(&frame);
    _ = try op_number(0, interpreter_ptr, state_ptr);

    const result = try frame.stack.pop();
    try std.testing.expectEqual(@as(u256, std.math.maxInt(u64)), result);
}

test "BLOBHASH edge case: maximum valid index" {
    const allocator = std.testing.allocator;
    
    var memory_db = @import("../state/memory_database.zig").init(allocator);
    defer memory_db.deinit();

    const db_interface = memory_db.to_database_interface();
    var vm = try Vm.init(allocator, db_interface, null, null);
    defer vm.deinit();

    // Set maximum number of blob hashes (6 per EIP-4844)
    const max_blob_hashes = [_]u256{
        0x1111111111111111111111111111111111111111111111111111111111111111,
        0x2222222222222222222222222222222222222222222222222222222222222222,
        0x3333333333333333333333333333333333333333333333333333333333333333,
        0x4444444444444444444444444444444444444444444444444444444444444444,
        0x5555555555555555555555555555555555555555555555555555555555555555,
        0x6666666666666666666666666666666666666666666666666666666666666666,
    };
    vm.context.blob_hashes = &max_blob_hashes;

    var contract = try @import("../frame/contract.zig").init(allocator, &[_]u8{0x49}, .{ .address = primitives.Address.ZERO });
    defer contract.deinit(allocator, null);

    var frame = try Frame.init(allocator, &vm, 1000000, contract, primitives.Address.ZERO, &.{});
    defer frame.deinit();
    
    // Test last valid index (5)
    try frame.stack.push(5);
    
    const interpreter_ptr: *Operation.Interpreter = @ptrCast(&vm);
    const state_ptr: *Operation.State = @ptrCast(&frame);
    _ = try op_blobhash(0, interpreter_ptr, state_ptr);

    const result = try frame.stack.pop();
    try std.testing.expectEqual(max_blob_hashes[5], result);
=======
    try testing.expect(@TypeOf(basefee_result) == u256);
    
    _ = try op_blobbasefee(0, @ptrCast(&vm), @ptrCast(&frame));
    const blobbasefee_result = try frame.stack.pop();
    try testing.expect(@TypeOf(blobbasefee_result) == u256);
>>>>>>> 97c32431
}<|MERGE_RESOLUTION|>--- conflicted
+++ resolved
@@ -835,8 +835,11 @@
     
     _ = try op_basefee(0, @ptrCast(&vm), @ptrCast(&frame));
     const basefee_result = try frame.stack.pop();
-<<<<<<< HEAD
-    try std.testing.expect(basefee_result <= std.math.maxInt(u256));
+    try testing.expect(@TypeOf(basefee_result) == u256);
+    
+    _ = try op_blobbasefee(0, @ptrCast(&vm), @ptrCast(&frame));
+    const blobbasefee_result = try frame.stack.pop();
+    try testing.expect(@TypeOf(blobbasefee_result) == u256);
 }
 
 test "BLOCKHASH consistency: same block number gives same hash" {
@@ -1275,11 +1278,4 @@
 
     const result = try frame.stack.pop();
     try std.testing.expectEqual(max_blob_hashes[5], result);
-=======
-    try testing.expect(@TypeOf(basefee_result) == u256);
-    
-    _ = try op_blobbasefee(0, @ptrCast(&vm), @ptrCast(&frame));
-    const blobbasefee_result = try frame.stack.pop();
-    try testing.expect(@TypeOf(blobbasefee_result) == u256);
->>>>>>> 97c32431
 }