/// Arithmetic operations for the Ethereum Virtual Machine
///
/// This module implements all arithmetic opcodes for the EVM, including basic
/// arithmetic (ADD, SUB, MUL, DIV), signed operations (SDIV, SMOD), modular
/// arithmetic (MOD, ADDMOD, MULMOD), exponentiation (EXP), and sign extension
/// (SIGNEXTEND).
///
/// ## Design Philosophy
///
/// All operations follow a consistent pattern:
/// 1. Pop operands from the stack (validated by jump table)
/// 2. Perform the arithmetic operation
/// 3. Push the result back onto the stack
///
/// ## Performance Optimizations
///
/// - **Unsafe Operations**: Stack bounds checking is done by the jump table,
///   allowing opcodes to use unsafe stack operations for maximum performance
/// - **In-Place Updates**: Results are written directly to stack slots to
///   minimize memory operations
/// - **Wrapping Arithmetic**: Uses Zig's wrapping operators (`+%`, `*%`, `-%`)
///   for correct 256-bit overflow behavior
///
/// ## EVM Arithmetic Rules
///
/// - All values are 256-bit unsigned integers (u256)
/// - Overflow wraps around (e.g., MAX_U256 + 1 = 0)
/// - Division by zero returns 0 (not an error)
/// - Modulo by zero returns 0 (not an error)
/// - Signed operations interpret u256 as two's complement i256
///
/// ## Gas Costs
///
/// - ADD, SUB, NOT: 3 gas (GasFastestStep)
/// - MUL, DIV, SDIV, MOD, SMOD: 5 gas (GasFastStep)
/// - ADDMOD, MULMOD, SIGNEXTEND: 8 gas (GasMidStep)
/// - EXP: 10 gas + 50 per byte of exponent
///
/// ## Stack Requirements
///
/// Operation    | Stack Input | Stack Output | Description
/// -------------|-------------|--------------|-------------
/// ADD          | [a, b]      | [a + b]      | Addition with overflow
/// MUL          | [a, b]      | [a * b]      | Multiplication with overflow
/// SUB          | [a, b]      | [a - b]      | Subtraction with underflow
/// DIV          | [a, b]      | [a / b]      | Division (b=0 returns 0)
/// SDIV         | [a, b]      | [a / b]      | Signed division
/// MOD          | [a, b]      | [a % b]      | Modulo (b=0 returns 0)
/// SMOD         | [a, b]      | [a % b]      | Signed modulo
/// ADDMOD       | [a, b, n]   | [(a+b)%n]    | Addition modulo n
/// MULMOD       | [a, b, n]   | [(a*b)%n]    | Multiplication modulo n
/// EXP          | [a, b]      | [a^b]        | Exponentiation
/// SIGNEXTEND   | [b, x]      | [y]          | Sign extend x from byte b
const std = @import("std");
const Operation = @import("../opcodes/operation.zig");
const ExecutionError = @import("execution_error.zig");
const Stack = @import("../stack/stack.zig");
const Frame = @import("../frame/frame.zig");
const Log = @import("../log.zig");
const Vm = @import("../evm.zig");
const StackValidation = @import("../stack/stack_validation.zig");

/// ADD opcode (0x01) - Addition with wrapping overflow
pub fn op_add(pc: usize, interpreter: Operation.Interpreter, state: Operation.State) ExecutionError.Error!Operation.ExecutionResult {
    _ = pc;
    _ = interpreter;
    const frame = state;

    std.debug.assert(frame.stack.size >= 2);

    const b = frame.stack.pop_unsafe();
    const a = frame.stack.peek_unsafe().*;
    const result = a +% b;
    frame.stack.set_top_unsafe(result);

    return Operation.ExecutionResult{};
}

/// MUL opcode (0x02) - Multiplication operation
///
/// Pops two values from the stack, multiplies them with wrapping overflow,
/// and pushes the result.
///
/// ## Stack Input
/// - `a`: First operand (second from top)
/// - `b`: Second operand (top)
///
/// ## Stack Output
/// - `a * b`: Product with 256-bit wrapping overflow
///
/// ## Gas Cost
/// 5 gas (GasFastStep)
///
/// ## Execution
/// 1. Pop b from stack
/// 2. Pop a from stack
/// 3. Calculate product = (a * b) mod 2^256
/// 4. Push product to stack
///
/// ## Example
/// Stack: [10, 20] => [200]
/// Stack: [2^128, 2^128] => [0] (overflow wraps)
pub fn op_mul(pc: usize, interpreter: Operation.Interpreter, state: Operation.State) ExecutionError.Error!Operation.ExecutionResult {
    _ = pc;
    _ = interpreter;
    const frame = state;

    std.debug.assert(frame.stack.size >= 2);

    const b = frame.stack.pop_unsafe();
    const a = frame.stack.peek_unsafe().*;
    const product = a *% b;

    frame.stack.set_top_unsafe(product);

    return Operation.ExecutionResult{};
}

/// SUB opcode (0x03) - Subtraction operation
///
/// Pops two values from the stack, subtracts the top from the second,
/// with wrapping underflow, and pushes the result.
///
/// ## Stack Input
/// - `a`: Minuend (second from top)
/// - `b`: Subtrahend (top)
///
/// ## Stack Output
/// - `a - b`: Difference with 256-bit wrapping underflow
///
/// ## Gas Cost
/// 3 gas (GasFastestStep)
///
/// ## Execution
/// 1. Pop b from stack
/// 2. Pop a from stack
/// 3. Calculate result = (a - b) mod 2^256
/// 4. Push result to stack
///
/// ## Example
/// Stack: [30, 10] => [20]
/// Stack: [10, 20] => [2^256 - 10] (underflow wraps)
pub fn op_sub(pc: usize, interpreter: Operation.Interpreter, state: Operation.State) ExecutionError.Error!Operation.ExecutionResult {
    _ = pc;
    _ = interpreter;
    const frame = state;

    std.debug.assert(frame.stack.size >= 2);

    const b = frame.stack.pop_unsafe();
    const a = frame.stack.peek_unsafe().*;

<<<<<<< HEAD
=======
    // EVM SUB calculates: top - second (b - a)
>>>>>>> 64398bac
    const result = b -% a;

    frame.stack.set_top_unsafe(result);

    return Operation.ExecutionResult{};
}

/// DIV opcode (0x04) - Unsigned integer division
///
/// Pops two values from the stack, divides the second by the top,
/// and pushes the integer quotient. Division by zero returns 0.
///
/// ## Stack Input
/// - `a`: Dividend (second from top)
/// - `b`: Divisor (top)
///
/// ## Stack Output
/// - `a / b`: Integer quotient, or 0 if b = 0
///
/// ## Gas Cost
/// 5 gas (GasFastStep)
///
/// ## Execution
/// 1. Pop b from stack
/// 2. Pop a from stack
/// 3. If b = 0, result = 0 (no error)
/// 4. Else result = floor(a / b)
/// 5. Push result to stack
///
/// ## Example
/// Stack: [20, 5] => [4]
/// Stack: [7, 3] => [2] (integer division)
/// Stack: [100, 0] => [0] (division by zero)
///
/// ## Note
/// Unlike most programming languages, EVM division by zero does not
/// throw an error but returns 0. This is a deliberate design choice
/// to avoid exceptional halting conditions.
pub fn op_div(pc: usize, interpreter: Operation.Interpreter, state: Operation.State) ExecutionError.Error!Operation.ExecutionResult {
    _ = pc;
    _ = interpreter;
    const frame = state;

    std.debug.assert(frame.stack.size >= 2);

    const a = frame.stack.pop_unsafe();
    const b = frame.stack.peek_unsafe().*;

    const result = if (a == 0) blk: {
        @branchHint(.unlikely);
        break :blk 0;
    } else b / a;

    frame.stack.set_top_unsafe(result);

    return Operation.ExecutionResult{};
}

/// SDIV opcode (0x05) - Signed integer division
///
/// Pops two values from the stack, interprets them as signed integers,
/// divides the second by the top, and pushes the signed quotient.
/// Division by zero returns 0.
///
/// ## Stack Input
/// - `a`: Dividend as signed i256 (second from top)
/// - `b`: Divisor as signed i256 (top)
///
/// ## Stack Output
/// - `a / b`: Signed integer quotient, or 0 if b = 0
///
/// ## Gas Cost
/// 5 gas (GasFastStep)
///
/// ## Execution
/// 1. Pop b from stack
/// 2. Pop a from stack
/// 3. Interpret both as two's complement signed integers
/// 4. If b = 0, result = 0
/// 5. Else if a = -2^255 and b = -1, result = -2^255 (overflow case)
/// 6. Else result = truncated division a / b
/// 7. Push result to stack
///
/// ## Example
/// Stack: [20, 5] => [4]
/// Stack: [-20, 5] => [-4] (0xfff...fec / 5)
/// Stack: [-20, -5] => [4]
/// Stack: [MIN_I256, -1] => [MIN_I256] (overflow protection)
///
/// ## Note
/// The special case for MIN_I256 / -1 prevents integer overflow,
/// as the mathematical result (2^255) cannot be represented in i256.
/// In this case, we return MIN_I256 to match EVM behavior.
pub fn op_sdiv(pc: usize, interpreter: Operation.Interpreter, state: Operation.State) ExecutionError.Error!Operation.ExecutionResult {
    _ = pc;
    _ = interpreter;
    const frame = state;

    std.debug.assert(frame.stack.size >= 2);

    const a = frame.stack.pop_unsafe();
    const b = frame.stack.peek_unsafe().*;

    var result: u256 = undefined;
    if (b == 0) {
        @branchHint(.unlikely);
        result = 0;
    } else {
        const a_i256 = @as(i256, @bitCast(a));
        const b_i256 = @as(i256, @bitCast(b));
        const min_i256 = std.math.minInt(i256);
        if (b_i256 == min_i256 and a_i256 == -1) {
            @branchHint(.unlikely);
            // MIN_I256 / -1 = MIN_I256 (overflow wraps)
            // This matches EVM behavior where overflow wraps around
            result = b;
        } else {
            const result_i256 = @divTrunc(b_i256, a_i256);
            result = @as(u256, @bitCast(result_i256));
        }
    }

    frame.stack.set_top_unsafe(result);

    return Operation.ExecutionResult{};
}

/// MOD opcode (0x06) - Modulo remainder operation
///
/// Pops two values from the stack, calculates the remainder of dividing
/// the second by the top, and pushes the result. Modulo by zero returns 0.
///
/// ## Stack Input
/// - `a`: Dividend (second from top)
/// - `b`: Divisor (top)
///
/// ## Stack Output
/// - `a % b`: Remainder of a / b, or 0 if b = 0
///
/// ## Gas Cost
/// 5 gas (GasFastStep)
///
/// ## Execution
/// 1. Pop b from stack
/// 2. Pop a from stack
/// 3. If b = 0, result = 0 (no error)
/// 4. Else result = a modulo b
/// 5. Push result to stack
///
/// ## Example
/// Stack: [17, 5] => [2]
/// Stack: [100, 10] => [0]
/// Stack: [7, 0] => [0] (modulo by zero)
///
/// ## Note
/// The result is always in range [0, b-1] for b > 0.
/// Like DIV, modulo by zero returns 0 rather than throwing an error.
pub fn op_mod(pc: usize, interpreter: Operation.Interpreter, state: Operation.State) ExecutionError.Error!Operation.ExecutionResult {
    _ = pc;
    _ = interpreter;
    const frame = state;

    std.debug.assert(frame.stack.size >= 2);

    const a = frame.stack.pop_unsafe();
    const b = frame.stack.peek_unsafe().*;

    const result = if (a == 0) blk: {
        @branchHint(.unlikely);
        break :blk 0;
    } else b % a;

    frame.stack.set_top_unsafe(result);

    return Operation.ExecutionResult{};
}

/// SMOD opcode (0x07) - Signed modulo remainder operation
///
/// Pops two values from the stack, interprets them as signed integers,
/// calculates the signed remainder, and pushes the result.
/// Modulo by zero returns 0.
///
/// ## Stack Input
/// - `a`: Dividend as signed i256 (second from top)
/// - `b`: Divisor as signed i256 (top)
///
/// ## Stack Output
/// - `a % b`: Signed remainder, or 0 if b = 0
///
/// ## Gas Cost
/// 5 gas (GasFastStep)
///
/// ## Execution
/// 1. Pop b from stack
/// 2. Pop a from stack
/// 3. Interpret both as two's complement signed integers
/// 4. If b = 0, result = 0
/// 5. Else result = signed remainder of a / b
/// 6. Push result to stack
///
/// ## Example
/// Stack: [17, 5] => [2]
/// Stack: [-17, 5] => [-2] (sign follows dividend)
/// Stack: [17, -5] => [2]
/// Stack: [-17, -5] => [-2]
///
/// ## Note
/// In signed modulo, the result has the same sign as the dividend (a).
/// This follows the Euclidean division convention where:
/// a = b * q + r, where |r| < |b| and sign(r) = sign(a)
pub fn op_smod(pc: usize, interpreter: Operation.Interpreter, state: Operation.State) ExecutionError.Error!Operation.ExecutionResult {
    _ = pc;
    _ = interpreter;
    const frame = state;

    std.debug.assert(frame.stack.size >= 2);

    const a = frame.stack.pop_unsafe();
    const b = frame.stack.peek_unsafe().*;

    var result: u256 = undefined;
    if (b == 0) {
        @branchHint(.unlikely);
        result = 0;
    } else {
        const a_i256 = @as(i256, @bitCast(a));
        const b_i256 = @as(i256, @bitCast(b));
        const result_i256 = @rem(b_i256, a_i256);
        result = @as(u256, @bitCast(result_i256));
    }

    frame.stack.set_top_unsafe(result);

    return Operation.ExecutionResult{};
}

/// ADDMOD opcode (0x08) - Addition modulo n
///
/// Pops three values from the stack, adds the first two, then takes
/// the modulo with the third value. Handles overflow correctly by
/// computing (a + b) mod n, not ((a + b) mod 2^256) mod n.
///
/// ## Stack Input
/// - `a`: First addend (third from top)
/// - `b`: Second addend (second from top)
/// - `n`: Modulus (top)
///
/// ## Stack Output
/// - `(a + b) % n`: Sum modulo n, or 0 if n = 0
///
/// ## Gas Cost
/// 8 gas (GasMidStep)
///
/// ## Execution
/// 1. Pop n from stack (modulus)
/// 2. Pop b from stack (second addend)
/// 3. Pop a from stack (first addend)
/// 4. If n = 0, result = 0
/// 5. Else result = (a + b) mod n
/// 6. Push result to stack
///
/// ## Example
/// Stack: [10, 20, 7] => [2] ((10 + 20) % 7)
/// Stack: [MAX_U256, 5, 10] => [4] (overflow handled)
/// Stack: [50, 50, 0] => [0] (modulo by zero)
///
/// ## Note
/// This operation is atomic - the addition and modulo are
/// performed as one operation to handle cases where a + b
/// exceeds 2^256.
pub fn op_addmod(pc: usize, interpreter: Operation.Interpreter, state: Operation.State) ExecutionError.Error!Operation.ExecutionResult {
    _ = pc;
    _ = interpreter;
    const frame = state;

    std.debug.assert(frame.stack.size >= 3);

<<<<<<< HEAD
    const b = frame.stack.pop_unsafe();
    const a = frame.stack.pop_unsafe();
=======
    const a = frame.stack.pop_unsafe();
    const b = frame.stack.pop_unsafe();
>>>>>>> 64398bac
    const n = frame.stack.peek_unsafe().*;

    var result: u256 = undefined;
    if (n == 0) {
        result = 0;
    } else {
        // Add the two numbers, then take modulo n
        const sum = a +% b;
        result = sum % n;
    }

    frame.stack.set_top_unsafe(result);

    return Operation.ExecutionResult{};
}

/// MULMOD opcode (0x09) - Multiplication modulo n
///
/// Pops three values from the stack, multiplies the first two, then
/// takes the modulo with the third value. Correctly handles cases where
/// the product exceeds 2^256.
///
/// ## Stack Input
/// - `a`: First multiplicand (third from top)
/// - `b`: Second multiplicand (second from top)
/// - `n`: Modulus (top)
///
/// ## Stack Output
/// - `(a * b) % n`: Product modulo n, or 0 if n = 0
///
/// ## Gas Cost
/// 8 gas (GasMidStep)
///
/// ## Execution
/// 1. Pop n from stack (modulus)
/// 2. Pop b from stack (second multiplicand)
/// 3. Pop a from stack (first multiplicand)
/// 4. If n = 0, result = 0
/// 5. Else compute (a * b) mod n using Russian peasant algorithm
/// 6. Push result to stack
///
/// ## Algorithm
/// Uses Russian peasant multiplication with modular reduction:
/// - Reduces inputs modulo n first
/// - Builds product bit by bit, reducing modulo n at each step
/// - Avoids need for 512-bit intermediate values
///
/// ## Example
/// Stack: [10, 20, 7] => [4] ((10 * 20) % 7)
/// Stack: [2^128, 2^128, 100] => [0] (handles overflow)
/// Stack: [50, 50, 0] => [0] (modulo by zero)
///
/// ## Note
/// This operation correctly computes (a * b) mod n even when
/// a * b exceeds 2^256, unlike naive (a *% b) % n approach.
pub fn op_mulmod(pc: usize, interpreter: Operation.Interpreter, state: Operation.State) ExecutionError.Error!Operation.ExecutionResult {
    _ = pc;
    _ = interpreter;
    const frame = state;

    std.debug.assert(frame.stack.size >= 3);

    const b = frame.stack.pop_unsafe();
    const a = frame.stack.pop_unsafe();
    const n = frame.stack.peek_unsafe().*;

    var result: u256 = undefined;
    if (n == 0) {
        result = 0;
    } else {
        // For MULMOD, we need to compute (a * b) % n where a * b might overflow
        // We can't just do (a *% b) % n because that would give us ((a * b) % 2^256) % n
        // which is not the same as (a * b) % n when a * b >= 2^256

        // We'll use the Russian peasant multiplication algorithm with modular reduction
        // This allows us to compute (a * b) % n without needing the full 512-bit product
        result = 0;
        var x = a % n;
        var y = b % n;

        while (y > 0) {
            // If y is odd, add x to result (mod n)
            if ((y & 1) == 1) {
                const sum = result +% x;
                result = sum % n;
            }

            x = (x +% x) % n;

            y >>= 1;
        }
    }

    frame.stack.set_top_unsafe(result);

    return Operation.ExecutionResult{};
}

/// EXP opcode (0x0A) - Exponentiation
///
/// Pops two values from the stack and raises the second to the power
/// of the top. All operations are modulo 2^256.
///
/// ## Stack Input
/// - `a`: Base (second from top)
/// - `b`: Exponent (top)
///
/// ## Stack Output
/// - `a^b`: Result of a raised to power b, modulo 2^256
///
/// ## Gas Cost
/// - Static: 10 gas
/// - Dynamic: 50 gas per byte of exponent
/// - Total: 10 + 50 * byte_size_of_exponent
///
/// ## Execution
/// 1. Pop b from stack (exponent)
/// 2. Pop a from stack (base)
/// 3. Calculate dynamic gas cost based on exponent size
/// 4. Consume the dynamic gas
/// 5. Calculate a^b using binary exponentiation
/// 6. Push result to stack
///
/// ## Algorithm
/// Uses optimized square-and-multiply algorithm:
/// - Processes exponent bit by bit from right to left
/// - Only multiplies when a bit is set in the exponent
/// - Reduces operations from O(n) to O(log n)
/// - Example: 2^255 requires only 8 multiplications instead of 255
///
/// ## Example
/// Stack: [2, 10] => [1024]
/// Stack: [3, 4] => [81]
/// Stack: [10, 0] => [1] (anything^0 = 1)
/// Stack: [0, 10] => [0] (0^anything = 0, except 0^0 = 1)
///
/// ## Gas Examples
/// - 2^10: 10 + 50*1 = 60 gas (exponent fits in 1 byte)
/// - 2^256: 10 + 50*2 = 110 gas (exponent needs 2 bytes)
/// - 2^(2^255): 10 + 50*32 = 1610 gas (huge exponent)
pub fn op_exp(pc: usize, interpreter: Operation.Interpreter, state: Operation.State) ExecutionError.Error!Operation.ExecutionResult {
    _ = pc;

    const frame = state;
    const vm = interpreter;
    _ = vm;

    std.debug.assert(frame.stack.size >= 2);

    const base = frame.stack.pop_unsafe();
    const exp = frame.stack.peek_unsafe().*;
<<<<<<< HEAD
=======
    
    Log.debug("EXP: base={}, exp={}", .{ base, exp });
>>>>>>> 64398bac

    // Calculate gas cost based on exponent byte size
    var exp_copy = exp;
    var byte_size: u64 = 0;
    while (exp_copy > 0) : (exp_copy >>= 8) {
        byte_size += 1;
    }
    if (byte_size > 0) {
        @branchHint(.likely);
        const gas_cost = 50 * byte_size;
        try frame.consume_gas(gas_cost);
    }

    // Early exit optimizations
    if (exp == 0) {
        frame.stack.set_top_unsafe(1);
        return Operation.ExecutionResult{};
    }
    if (base == 0) {
        frame.stack.set_top_unsafe(0);
        return Operation.ExecutionResult{};
    }
    if (base == 1) {
        frame.stack.set_top_unsafe(1);
        return Operation.ExecutionResult{};
    }
    if (exp == 1) {
        frame.stack.set_top_unsafe(base);
        return Operation.ExecutionResult{};
    }

    // Square-and-multiply algorithm
    var result: u256 = 1;
    var b = base;
    var e = exp;

    while (e > 0) {
        if ((e & 1) == 1) {
            const mul_result = @mulWithOverflow(result, b);
            result = mul_result[0];
        }
        if (e > 1) {
            const square_result = @mulWithOverflow(b, b);
            b = square_result[0];
        }
        e >>= 1;
    }

    frame.stack.set_top_unsafe(result);

    return Operation.ExecutionResult{};
}

/// SIGNEXTEND opcode (0x0B) - Sign extension
///
/// Extends the sign bit of a value from a given byte position to fill
/// all higher-order bits. Used to convert smaller signed integers to
/// full 256-bit representation.
///
/// ## Stack Input
/// - `b`: Byte position of sign bit (0-indexed from right)
/// - `x`: Value to sign-extend
///
/// ## Stack Output
/// - Sign-extended value
///
/// ## Gas Cost
/// 5 gas (GasFastStep)
///
/// ## Execution
/// 1. Pop b from stack (byte position)
/// 2. Pop x from stack (value to extend)
/// 3. If b >= 31, return x unchanged (already full width)
/// 4. Find sign bit at position (b * 8 + 7)
/// 5. If sign bit = 1, fill higher bits with 1s
/// 6. If sign bit = 0, fill higher bits with 0s
/// 7. Push result to stack
///
/// ## Byte Position
/// - b = 0: Extend from byte 0 (bits 0-7, rightmost byte)
/// - b = 1: Extend from byte 1 (bits 8-15)
/// - b = 31: Extend from byte 31 (bits 248-255, leftmost byte)
///
/// ## Example
/// Stack: [0, 0x7F] => [0x7F] (positive sign, no change)
/// Stack: [0, 0x80] => [0xFFFF...FF80] (negative sign extended)
/// Stack: [1, 0x80FF] => [0xFFFF...80FF] (extend from byte 1)
/// Stack: [31, x] => [x] (already full width)
///
/// ## Use Cases
/// - Converting int8/int16/etc to int256
/// - Arithmetic on mixed-width signed integers
/// - Implementing higher-level language semantics
pub fn op_signextend(pc: usize, interpreter: Operation.Interpreter, state: Operation.State) ExecutionError.Error!Operation.ExecutionResult {
    _ = pc;
    _ = interpreter;

    const frame = state;

    std.debug.assert(frame.stack.size >= 2);

    const byte_num = frame.stack.pop_unsafe();
    const x = frame.stack.peek_unsafe().*;

    var result: u256 = undefined;

    if (byte_num >= 31) {
        @branchHint(.unlikely);
        result = x;
    } else {
        const byte_index = @as(u8, @intCast(byte_num));
        const sign_bit_pos = byte_index * 8 + 7;

        const sign_bit = (x >> @intCast(sign_bit_pos)) & 1;

        const keep_bits = sign_bit_pos + 1;

        if (sign_bit == 1) {
            // Sign bit is 1, extend with 1s
            if (keep_bits >= 256) {
                result = x;
            } else {
                const ones_mask = ~((@as(u256, 1) << @intCast(keep_bits)) - 1);
                result = x | ones_mask;
            }
        } else {
            // Sign bit is 0, extend with 0s (just mask out upper bits)
            if (keep_bits >= 256) {
                result = x;
            } else {
                const zero_mask = (@as(u256, 1) << @intCast(keep_bits)) - 1;
                result = x & zero_mask;
            }
        }
    }

    frame.stack.set_top_unsafe(result);

    return Operation.ExecutionResult{};
}

// Simple test-only arithmetic verification - no EVM setup needed
pub fn test_arithmetic_operation(op_type: ArithmeticOpType, a: u256, b: u256, c: u256) !u256 {
    switch (op_type) {
        .add => return a +% b,
        .mul => return a *% b,
        .sub => return a -% b,
        .div => {
            if (b == 0) return 0;
            return a / b;
        },
        .sdiv => {
            if (b == 0) return 0;
            const a_i256 = @as(i256, @bitCast(a));
            const b_i256 = @as(i256, @bitCast(b));
            const min_i256 = @as(i256, 1) << 255;
            if (a_i256 == min_i256 and b_i256 == -1) {
                return @as(u256, @bitCast(min_i256));
            }
            const result_i256 = @divTrunc(a_i256, b_i256);
            return @as(u256, @bitCast(result_i256));
        },
        .mod => {
            if (b == 0) return 0;
            return a % b;
        },
        .smod => {
            if (b == 0) return 0;
            const a_i256 = @as(i256, @bitCast(a));
            const b_i256 = @as(i256, @bitCast(b));
            const result_i256 = @rem(a_i256, b_i256);
            return @as(u256, @bitCast(result_i256));
        },
        .addmod => {
            if (c == 0) return 0;
            return (a +% b) % c;
        },
        .mulmod => {
            if (c == 0) return 0;
            // Russian peasant multiplication with modular reduction
            var result: u256 = 0;
            var x = a % c;
            var y = b % c;

            while (y > 0) {
                if ((y & 1) == 1) {
                    const sum = result +% x;
                    result = sum % c;
                }
                x = (x +% x) % c;
                y >>= 1;
            }
            return result;
        },
        .exp => {
            // Binary exponentiation
            var result: u256 = 1;
            var base = a;
            var exp = b;

            while (exp > 0) {
                if ((exp & 1) == 1) {
                    result *%= base;
                }
                base *%= base;
                exp >>= 1;
            }
            return result;
        },
        .signextend => {
            if (a >= 31) return b;

            const byte_index = @as(u8, @intCast(a));
            const sign_bit_pos = byte_index * 8 + 7;
            const sign_bit = (b >> @intCast(sign_bit_pos)) & 1;
            const keep_bits = sign_bit_pos + 1;

            if (sign_bit == 1) {
                if (keep_bits >= 256) {
                    return b;
                } else {
                    const shift_amount = @as(u9, 256) - @as(u9, keep_bits);
                    const ones_mask = ~(@as(u256, 0) >> @intCast(shift_amount));
                    return b | ones_mask;
                }
            } else {
                if (keep_bits >= 256) {
                    return b;
                } else {
                    const zero_mask = (@as(u256, 1) << @intCast(keep_bits)) - 1;
                    return b & zero_mask;
                }
            }
        },
    }
}

const FuzzArithmeticOperation = struct {
    op_type: ArithmeticOpType,
    a: u256,
    b: u256,
    c: u256 = 0, // For addmod/mulmod
};

const ArithmeticOpType = enum {
    add,
    mul,
    sub,
    div,
    sdiv,
    mod,
    smod,
    addmod,
    mulmod,
    exp,
    signextend,
};

fn validate_and_test_arithmetic_operation(op: FuzzArithmeticOperation) !void {
    const testing = std.testing;

    // Test the operation and verify result
    const result = try test_arithmetic_operation(op.op_type, op.a, op.b, op.c);
    const expected = try test_arithmetic_operation(op.op_type, op.a, op.b, op.c);

    // Result should be consistent
    try testing.expectEqual(expected, result);

    // Verify specific properties for each operation type
    switch (op.op_type) {
        .add => {
            const manual_result = op.a +% op.b;
            try testing.expectEqual(manual_result, result);
        },
        .mul => {
            const manual_result = op.a *% op.b;
            try testing.expectEqual(manual_result, result);
        },
        .sub => {
            const manual_result = op.a -% op.b;
            try testing.expectEqual(manual_result, result);
        },
        .div => {
            if (op.b == 0) {
                try testing.expectEqual(@as(u256, 0), result);
            } else {
                try testing.expectEqual(op.a / op.b, result);
            }
        },
        .sdiv => {
            if (op.b == 0) {
                try testing.expectEqual(@as(u256, 0), result);
            }
            // Additional signed division properties verified in implementation
        },
        .mod => {
            if (op.b == 0) {
                try testing.expectEqual(@as(u256, 0), result);
            } else {
                try testing.expectEqual(op.a % op.b, result);
            }
        },
        .smod => {
            if (op.b == 0) {
                try testing.expectEqual(@as(u256, 0), result);
            }
            // Additional signed modulo properties verified in implementation
        },
        .addmod => {
            if (op.c == 0) {
                try testing.expectEqual(@as(u256, 0), result);
            } else {
                try testing.expectEqual((op.a +% op.b) % op.c, result);
            }
        },
        .mulmod => {
            if (op.c == 0) {
                try testing.expectEqual(@as(u256, 0), result);
            }
            // Complex verification handled in implementation
        },
        .exp => {
            // Basic exponentiation properties
            if (op.a == 0 and op.b == 0) {
                try testing.expectEqual(@as(u256, 1), result); // 0^0 = 1 in EVM
            } else if (op.a == 0) {
                try testing.expectEqual(@as(u256, 0), result); // 0^n = 0 for n > 0
            } else if (op.b == 0) {
                try testing.expectEqual(@as(u256, 1), result); // a^0 = 1 for a > 0
            } else if (op.a == 1) {
                try testing.expectEqual(@as(u256, 1), result); // 1^n = 1
            }
        },
        .signextend => {
            if (op.a >= 31) {
                try testing.expectEqual(op.b, result); // No change for byte_num >= 31
            }
            // Complex verification handled in implementation
        },
    }
}

// test "fuzz_arithmetic_basic_operations" {
//     const operations = [_]FuzzArithmeticOperation{
//         .{ .op_type = .add, .a = 10, .b = 20 },
//         .{ .op_type = .mul, .a = 5, .b = 6 },
//         .{ .op_type = .sub, .a = 30, .b = 10 },
//         .{ .op_type = .div, .a = 100, .b = 5 },
//         .{ .op_type = .mod, .a = 17, .b = 5 },
//     };
//
//     for (operations) |op| {
//         try validate_and_test_arithmetic_operation(op);
//     }
// }

// test "fuzz_arithmetic_edge_cases" {
//     const operations = [_]FuzzArithmeticOperation{
//         .{ .op_type = .add, .a = std.math.maxInt(u256), .b = 1 }, // Overflow
//         .{ .op_type = .mul, .a = std.math.maxInt(u256), .b = 2 }, // Overflow
//         .{ .op_type = .sub, .a = 0, .b = 1 }, // Underflow
//         .{ .op_type = .div, .a = 100, .b = 0 }, // Division by zero
//         .{ .op_type = .mod, .a = 100, .b = 0 }, // Modulo by zero
//         .{ .op_type = .sdiv, .a = 1 << 255, .b = std.math.maxInt(u256) }, // Min i256 / -1
//         .{ .op_type = .addmod, .a = 10, .b = 20, .c = 0 }, // Modulo by zero
//         .{ .op_type = .mulmod, .a = 10, .b = 20, .c = 0 }, // Modulo by zero
//     };
//
//     for (operations) |op| {
//         try validate_and_test_arithmetic_operation(op);
//     }
// }

// test "fuzz_arithmetic_random_operations" {
//     const global = struct {
//         fn testArithmeticOperations(input: []const u8) anyerror!void {
//             if (input.len < 12) return;
//
//             const op_types = [_]ArithmeticOpType{ .add, .mul, .sub, .div, .mod, .addmod, .mulmod };
//
//             // Extract operation type and values from fuzz input
//             const op_type_idx = input[0] % op_types.len;
//             const op_type = op_types[op_type_idx];
//
//             // Extract three u256 values from fuzz input (using different parts for variety)
//             const a = std.mem.readInt(u64, input[1..9], .little); // Smaller values to avoid overflow issues
//             const b = std.mem.readInt(u64, input[4..12], .little);
//             const c = if (input.len >= 20) std.mem.readInt(u64, input[12..20], .little) else 1;
//
//             const operation = FuzzArithmeticOperation{
//                 .op_type = op_type,
//                 .a = @as(u256, a),
//                 .b = @as(u256, b),
//                 .c = @as(u256, c)
//             };
//
//             try validate_and_test_arithmetic_operation(operation);
//         }
//     };
//     try std.testing.fuzz(global.testArithmeticOperations, .{});
// }

// test "fuzz_arithmetic_boundary_values" {
//     const allocator = std.testing.allocator;
//
//     const boundary_values = [_]u256{
//         0,
//         1,
//         2,
//         std.math.maxInt(u8),
//         std.math.maxInt(u16),
//         std.math.maxInt(u32),
//         std.math.maxInt(u64),
//         std.math.maxInt(u128),
//         std.math.maxInt(u256),
//         std.math.maxInt(u256) - 1,
//         1 << 128,
//         1 << 255,
//         (1 << 255) - 1,
//         (1 << 255) + 1,
//     };
//
//     var operations = std.ArrayList(FuzzArithmeticOperation).init(allocator);
//     defer operations.deinit();
//
//     for (boundary_values) |a| {
//         for (boundary_values) |b| {
//             try operations.append(.{ .op_type = .add, .a = a, .b = b });
//             try operations.append(.{ .op_type = .mul, .a = a, .b = b });
//             try operations.append(.{ .op_type = .sub, .a = a, .b = b });
//             try operations.append(.{ .op_type = .div, .a = a, .b = b });
//             try operations.append(.{ .op_type = .mod, .a = a, .b = b });
//
//             if (operations.items.len > 200) break; // Limit to prevent test timeout
//         }
//         if (operations.items.len > 200) break;
//     }
//
//     for (operations.items) |op| {
//         try validate_and_test_arithmetic_operation(op);
//     }
// }

// test "fuzz_arithmetic_edge_cases_found" {
//     // Test potential bugs found through fuzzing
//     const operations = [_]FuzzArithmeticOperation{
//         .{ .op_type = .div, .a = 100, .b = 0 },
//         .{ .op_type = .mod, .a = 100, .b = 0 },
//         .{ .op_type = .sdiv, .a = 1 << 255, .b = std.math.maxInt(u256) },
//         .{ .op_type = .addmod, .a = std.math.maxInt(u256), .b = std.math.maxInt(u256), .c = 0 },
//         .{ .op_type = .mulmod, .a = std.math.maxInt(u256), .b = std.math.maxInt(u256), .c = 0 },
//     };
//
//     for (operations) |op| {
//         try validate_and_test_arithmetic_operation(op);
//     }
// }

// test "fuzz_signed_operations_comprehensive" {
//     const allocator = std.testing.allocator;
//
//     // Constants for signed operations
//     const MIN_I256 = @as(u256, 1) << 255; // Most negative i256 value
//     const MAX_I256 = MIN_I256 - 1; // Most positive i256 value
//     const NEG_ONE = @as(u256, @bitCast(@as(i256, -1))); // -1 in two's complement
//
//     var operations = std.ArrayList(FuzzArithmeticOperation).init(allocator);
//     defer operations.deinit();
//
//     // Test all combinations of positive/negative operands for SDIV
//     const test_values = [_]u256{ 20, 100, MAX_I256, MIN_I256 };
//     const sign_variants = [_]u256{ 5, NEG_ONE *% 5 }; // 5 and -5
//
//     for (test_values) |a| {
//         for (sign_variants) |b| {
//             try operations.append(.{ .op_type = .sdiv, .a = a, .b = b });
//             try operations.append(.{ .op_type = .smod, .a = a, .b = b });
//
//             // Test with negated a
//             const neg_a = @as(u256, @bitCast(-@as(i256, @bitCast(a))));
//             try operations.append(.{ .op_type = .sdiv, .a = neg_a, .b = b });
//             try operations.append(.{ .op_type = .smod, .a = neg_a, .b = b });
//         }
//     }
//
//     // Critical edge cases
//     try operations.append(.{ .op_type = .sdiv, .a = MIN_I256, .b = NEG_ONE }); // MIN_I256 / -1 overflow case
//     try operations.append(.{ .op_type = .smod, .a = MIN_I256, .b = NEG_ONE }); // MIN_I256 % -1
//     try operations.append(.{ .op_type = .sdiv, .a = MIN_I256, .b = 0 }); // Division by zero
//     try operations.append(.{ .op_type = .smod, .a = MIN_I256, .b = 0 }); // Modulo by zero
//
//     for (operations.items) |op| {
//         try validate_and_test_arithmetic_operation(op);
//     }
// }

// test "fuzz_exponentiation_comprehensive" {
//     const allocator = std.testing.allocator;
//
//     var operations = std.ArrayList(FuzzArithmeticOperation).init(allocator);
//     defer operations.deinit();
//
//     // Test small exponents
//     const small_exponents = [_]u256{ 0, 1, 2, 3, 4, 5, 10 };
//     const bases = [_]u256{ 0, 1, 2, 3, 10, 100, 255 };
//
//     for (bases) |base| {
//         for (small_exponents) |exp| {
//             try operations.append(.{ .op_type = .exp, .a = base, .b = exp });
//         }
//     }
//
//     // Test powers of 2 exponents
//     const power_of_two_exponents = [_]u256{ 1, 2, 4, 8, 16, 32, 64, 128 };
//     for (power_of_two_exponents) |exp| {
//         try operations.append(.{ .op_type = .exp, .a = 2, .b = exp });
//         try operations.append(.{ .op_type = .exp, .a = 3, .b = exp });
//     }
//
//     // Test large bases with small exponents
//     const large_bases = [_]u256{
//         std.math.maxInt(u8),
//         std.math.maxInt(u16),
//         std.math.maxInt(u32),
//         1 << 128,
//         std.math.maxInt(u256) >> 1 // Prevent immediate overflow
//     };
//
//     for (large_bases) |base| {
//         for (small_exponents[0..4]) |exp| { // Only test with 0,1,2,3 to prevent overflow
//             try operations.append(.{ .op_type = .exp, .a = base, .b = exp });
//         }
//     }
//
//     // Edge cases
//     try operations.append(.{ .op_type = .exp, .a = 0, .b = 0 }); // 0^0 = 1 in EVM
//     try operations.append(.{ .op_type = .exp, .a = 1, .b = std.math.maxInt(u256) }); // 1^huge = 1
//
//     for (operations.items) |op| {
//         try validate_and_test_arithmetic_operation(op);
//     }
// }

// test "fuzz_signextend_comprehensive" {
//     const allocator = std.testing.allocator;
//
//     var operations = std.ArrayList(FuzzArithmeticOperation).init(allocator);
//     defer operations.deinit();
//
//     // Test all byte positions (0-31)
//     var byte_pos: u256 = 0;
//     while (byte_pos <= 31) : (byte_pos += 1) {
//         // Test with values that have sign bit set/unset at the target byte
//         const bit_pos = byte_pos * 8 + 7; // Sign bit position
//
//         // Value with sign bit = 0 (positive)
//         const positive_val = (@as(u256, 1) << @intCast(bit_pos)) - 1;
//         try operations.append(.{ .op_type = .signextend, .a = byte_pos, .b = positive_val });
//
//         // Value with sign bit = 1 (negative)
//         const negative_val = @as(u256, 1) << @intCast(bit_pos);
//         try operations.append(.{ .op_type = .signextend, .a = byte_pos, .b = negative_val });
//
//         // Mixed values
//         const mixed_val = positive_val | negative_val;
//         try operations.append(.{ .op_type = .signextend, .a = byte_pos, .b = mixed_val });
//     }
//
//     // Test edge cases
//     try operations.append(.{ .op_type = .signextend, .a = 32, .b = 0x12345678 }); // byte_num > 31
//     try operations.append(.{ .op_type = .signextend, .a = std.math.maxInt(u256), .b = 0xFF00 }); // huge byte_num
//     try operations.append(.{ .op_type = .signextend, .a = 0, .b = 0x7F }); // Positive 8-bit
//     try operations.append(.{ .op_type = .signextend, .a = 0, .b = 0x80 }); // Negative 8-bit
//     try operations.append(.{ .op_type = .signextend, .a = 1, .b = 0x7FFF }); // Positive 16-bit
//     try operations.append(.{ .op_type = .signextend, .a = 1, .b = 0x8000 }); // Negative 16-bit
//     try operations.append(.{ .op_type = .signextend, .a = 31, .b = std.math.maxInt(u256) }); // Full width
//
//     for (operations.items) |op| {
//         try validate_and_test_arithmetic_operation(op);
//     }
// }

// test "fuzz_arithmetic_invariants" {
//     const global = struct {
//         fn testArithmeticInvariants(input: []const u8) anyerror!void {
//             if (input.len < 16) return;
//
//             const invariant_type = input[0] % 4;
//
//             switch (invariant_type) {
//                 0 => {
//                     // Test invariant: (a + b) - b = a (modulo 2^256)
//                     const a = std.mem.readInt(u64, input[1..9], .little);
//                     const b = std.mem.readInt(u64, input[9..17], .little);
//
//                     const op1 = FuzzArithmeticOperation{ .op_type = .add, .a = @as(u256, a), .b = @as(u256, b) };
//                     try validate_and_test_arithmetic_operation(op1);
//
//                     // Verify invariant properties with simple calculations
//                     const sum = @as(u256, a) +% @as(u256, b);
//                     const diff = sum -% @as(u256, b);
//                     try std.testing.expectEqual(@as(u256, a), diff);
//                 },
//                 1 => {
//                     // Test invariant: a * 0 = 0
//                     const a = std.mem.readInt(u64, input[1..9], .little);
//
//                     const op2 = FuzzArithmeticOperation{ .op_type = .mul, .a = @as(u256, a), .b = 0 };
//                     try validate_and_test_arithmetic_operation(op2);
//
//                     // Verify: a * 0 = 0
//                     const product = @as(u256, a) *% 0;
//                     try std.testing.expectEqual(@as(u256, 0), product);
//                 },
//                 2 => {
//                     // Test invariant: a / 1 = a
//                     const a = std.mem.readInt(u64, input[1..9], .little);
//
//                     const op3 = FuzzArithmeticOperation{ .op_type = .div, .a = @as(u256, a), .b = 1 };
//                     try validate_and_test_arithmetic_operation(op3);
//
//                     // Verify: a / 1 = a
//                     const quotient = @as(u256, a) / 1;
//                     try std.testing.expectEqual(@as(u256, a), quotient);
//                 },
//                 3 => {
//                     // Test invariant: a % a = 0 (when a != 0)
//                     var a = std.mem.readInt(u64, input[1..9], .little);
//                     if (a == 0) a = 1; // Ensure non-zero
//
//                     const op4 = FuzzArithmeticOperation{ .op_type = .mod, .a = @as(u256, a), .b = @as(u256, a) };
//                     try validate_and_test_arithmetic_operation(op4);
//
//                     // Verify: a % a = 0
//                     const remainder = @as(u256, a) % @as(u256, a);
//                     try std.testing.expectEqual(@as(u256, 0), remainder);
//                 },
//             }
//         }
//     };
//     try std.testing.fuzz(global.testArithmeticInvariants, .{});
// }

// test "fuzz_cross_operation_verification" {
//     const global = struct {
//         fn testCrossOperationVerification(input: []const u8) anyerror!void {
//             if (input.len < 25) return;
//
//             const verification_type = input[0] % 3;
//
//             switch (verification_type) {
//                 0 => {
//                     // Test DIV and MOD relationship: a = (a/b)*b + (a%b) when b != 0
//                     const a = std.mem.readInt(u64, input[1..9], .little);
//                     var b = std.mem.readInt(u64, input[9..17], .little);
//                     if (b == 0) b = 1; // Ensure non-zero divisor
//
//                     const a_u256 = @as(u256, a);
//                     const b_u256 = @as(u256, b);
//
//                     const quotient = a_u256 / b_u256;
//                     const remainder = a_u256 % b_u256;
//
//                     // Verify: a = (a/b)*b + (a%b)
//                     const reconstructed = quotient *% b_u256 +% remainder;
//                     try std.testing.expectEqual(a_u256, reconstructed);
//                 },
//                 1 => {
//                     // Test ADDMOD property: (a+b)%n = ((a%n)+(b%n))%n when n != 0
//                     const a = std.mem.readInt(u64, input[1..9], .little);
//                     const b = std.mem.readInt(u64, input[9..17], .little);
//                     var n = std.mem.readInt(u64, input[17..25], .little);
//                     if (n == 0) n = 1; // Ensure non-zero modulus
//
//                     const a_u256 = @as(u256, a);
//                     const b_u256 = @as(u256, b);
//                     const n_u256 = @as(u256, n);
//
//                     const direct = (a_u256 +% b_u256) % n_u256;
//                     const indirect = ((a_u256 % n_u256) +% (b_u256 % n_u256)) % n_u256;
//
//                     try std.testing.expectEqual(direct, indirect);
//                 },
//                 2 => {
//                     // Test SIGNEXTEND invariant: SIGNEXTEND(31, x) = x
//                     const x = std.mem.readInt(u64, input[1..9], .little);
//
//                     const operation = FuzzArithmeticOperation{ .op_type = .signextend, .a = 31, .b = @as(u256, x) };
//                     try validate_and_test_arithmetic_operation(operation);
//                 },
//             }
//         }
//     };
//     try std.testing.fuzz(global.testCrossOperationVerification, .{});
// }

// test "fuzz_combined_operations" {
//     const global = struct {
//         fn testCombinedOperations(input: []const u8) anyerror!void {
//             if (input.len < 24) return;
//
//             // Extract three u64 values from fuzz input
//             const a = std.mem.readInt(u64, input[0..8], .little) % 1000000 + 1; // Keep values reasonable
//             const b = std.mem.readInt(u64, input[8..16], .little) % 1000000 + 1;
//             const c = std.mem.readInt(u64, input[16..24], .little) % 1000000 + 1;
//
//             const a_u256 = @as(u256, a);
//             const b_u256 = @as(u256, b);
//             const c_u256 = @as(u256, c);
//
//             // Test (a + b) operation
//             const op1 = FuzzArithmeticOperation{ .op_type = .add, .a = a_u256, .b = b_u256 };
//             try validate_and_test_arithmetic_operation(op1);
//
//             // Test (a * b) operation
//             const op2 = FuzzArithmeticOperation{ .op_type = .mul, .a = a_u256, .b = b_u256 };
//             try validate_and_test_arithmetic_operation(op2);
//
//             // Test distributive property verification with bounded values
//             if (a < 1000 and b < 1000 and c < 1000) {
//                 // (a + b) * c vs a*c + b*c - verify they're equal
//                 const left_side = (a_u256 +% b_u256) *% c_u256;
//                 const right_side = (a_u256 *% c_u256) +% (b_u256 *% c_u256);
//
//                 try std.testing.expectEqual(left_side, right_side);
//             }
//         }
//     };
//     try std.testing.fuzz(global.testCombinedOperations, .{});
// }

// test "fuzz_gas_cost_boundaries" {
//     const allocator = std.testing.allocator;
//
//     // Test EXP with different exponent sizes to verify gas cost calculation
//     const exp_test_cases = [_]struct { base: u256, exp: u256, expected_gas_bytes: u64 }{
//         .{ .base = 2, .exp = 0, .expected_gas_bytes = 0 }, // 0 bytes for exp=0
//         .{ .base = 2, .exp = 255, .expected_gas_bytes = 1 }, // 1 byte for exp=255
//         .{ .base = 2, .exp = 256, .expected_gas_bytes = 2 }, // 2 bytes for exp=256
//         .{ .base = 2, .exp = 65535, .expected_gas_bytes = 2 }, // 2 bytes for exp=65535
//         .{ .base = 2, .exp = 65536, .expected_gas_bytes = 3 }, // 3 bytes for exp=65536
//     };
//
//     var operations = std.ArrayList(FuzzArithmeticOperation).init(allocator);
//     defer operations.deinit();
//
//     for (exp_test_cases) |test_case| {
//         try operations.append(.{ .op_type = .exp, .a = test_case.base, .b = test_case.exp });
//
//         // Verify byte size calculation manually
//         var exp_copy = test_case.exp;
//         var byte_size: u64 = 0;
//         while (exp_copy > 0) : (exp_copy >>= 8) {
//             byte_size += 1;
//         }
//
//         std.testing.expectEqual(test_case.expected_gas_bytes, byte_size) catch |err| {
//             std.log.debug("Gas calculation mismatch for exp={}: expected {} bytes, got {} bytes", .{ test_case.exp, test_case.expected_gas_bytes, byte_size });
//             return err;
//         };
//     }
//
//     for (operations.items) |op| {
//         try validate_and_test_arithmetic_operation(op);
//     }
// }

// test "fuzz_performance_stress" {
//     const global = struct {
//         fn testPerformanceStress(input: []const u8) anyerror!void {
//             if (input.len < 32) return;
//
//             const op_types = [_]ArithmeticOpType{ .add, .mul, .sub, .div, .mod, .sdiv, .smod, .addmod, .mulmod, .exp, .signextend };
//
//             // Extract operation parameters from fuzz input
//             const op_type_idx = input[0] % op_types.len;
//             const op_type = op_types[op_type_idx];
//
//             // Use different parts of input for values to ensure variety
//             const a = std.mem.readInt(u64, input[1..9], .little); // Using u64 to avoid extreme values
//             const b = std.mem.readInt(u64, input[9..17], .little);
//             const c = std.mem.readInt(u64, input[17..25], .little);
//
//             const operation = FuzzArithmeticOperation{
//                 .op_type = op_type,
//                 .a = @as(u256, a),
//                 .b = @as(u256, b),
//                 .c = @as(u256, c)
//             };
//
//             // Test the operation - this tests performance under fuzz load
//             try validate_and_test_arithmetic_operation(operation);
//         }
//     };
//     try std.testing.fuzz(global.testPerformanceStress, .{});
// }

test "arithmetic_benchmarks" {
    const Timer = std.time.Timer;
    var timer = try Timer.start();
    const allocator = std.testing.allocator;

    // Setup test environment
    var memory_db = @import("../state/memory_database.zig").MemoryDatabase.init(allocator);
    defer memory_db.deinit();
    const db_interface = memory_db.to_database_interface();
    var vm = try Vm.init(allocator, db_interface, null, null);
    defer vm.deinit();

    const iterations = 100000;

    // Benchmark 1: Basic arithmetic operations (ADD, SUB, MUL)
    timer.reset();
    var i: usize = 0;
    while (i < iterations) : (i += 1) {
        var contract = try @import("../frame/contract.zig").Contract.init(allocator, &[_]u8{0x01}, .{ .address = [_]u8{0} ** 20 });
        defer contract.deinit(allocator, null);
        var frame = try Frame.init(allocator, &vm, 1000000, contract, [_]u8{0} ** 20, &.{});
        defer frame.deinit();

        // Test ADD operation
        try frame.stack.append(@intCast(i));
        try frame.stack.append(@intCast(i * 2));
        _ = try op_add(0, @ptrCast(&vm), @ptrCast(&frame));
    }
    const basic_arithmetic_ns = timer.read();

    // Benchmark 2: Division operations (handling edge cases)
    timer.reset();
    i = 0;
    while (i < iterations) : (i += 1) {
        var contract = try @import("../frame/contract.zig").Contract.init(allocator, &[_]u8{0x04}, .{ .address = [_]u8{0} ** 20 });
        defer contract.deinit(allocator, null);
        var frame = try Frame.init(allocator, &vm, 1000000, contract, [_]u8{0} ** 20, &.{});
        defer frame.deinit();

        // Test DIV with various values including edge cases
        const dividend: u256 = @intCast(if (i == 0) 1 else i);
        const divisor: u256 = @intCast(if (i % 100 == 0) 0 else (i % 1000) + 1); // Include div by zero
        try frame.stack.append(dividend);
        try frame.stack.append(divisor);
        _ = try op_div(0, @ptrCast(&vm), @ptrCast(&frame));
    }
    const division_ops_ns = timer.read();

    // Benchmark 3: Modular arithmetic (ADDMOD, MULMOD)
    timer.reset();
    i = 0;
    while (i < iterations / 10) : (i += 1) { // Fewer iterations due to complexity
        var contract = try @import("../frame/contract.zig").Contract.init(allocator, &[_]u8{0x08}, .{ .address = [_]u8{0} ** 20 });
        defer contract.deinit(allocator, null);
        var frame = try Frame.init(allocator, &vm, 1000000, contract, [_]u8{0} ** 20, &.{});
        defer frame.deinit();

        // Test ADDMOD operation
        try frame.stack.append(@intCast(i * 1000));
        try frame.stack.append(@intCast(i * 2000));
        try frame.stack.append(@intCast(if (i == 0) 1 else i + 1)); // Avoid mod by zero
        _ = try op_addmod(0, @ptrCast(&vm), @ptrCast(&frame));
    }
    const modular_arithmetic_ns = timer.read();

    // Benchmark 4: Exponentiation with various exponent sizes
    timer.reset();
    const exp_cases = [_]struct { base: u256, exp: u256 }{
        .{ .base = 2, .exp = 1 }, // Small exponent
        .{ .base = 2, .exp = 8 }, // Medium exponent
        .{ .base = 2, .exp = 256 }, // Large exponent
        .{ .base = 3, .exp = 100 }, // Different base
        .{ .base = 0, .exp = 100 }, // Zero base
        .{ .base = 100, .exp = 0 }, // Zero exponent
    };

    for (exp_cases) |exp_case| {
        var contract = try @import("../frame/contract.zig").Contract.init(allocator, &[_]u8{0x0a}, .{ .address = [_]u8{0} ** 20 });
        defer contract.deinit(allocator, null);
        var frame = try Frame.init(allocator, &vm, 1000000, contract, [_]u8{0} ** 20, &.{});
        defer frame.deinit();

        try frame.stack.append(exp_case.base);
        try frame.stack.append(exp_case.exp);
        _ = try op_exp(0, @ptrCast(&vm), @ptrCast(&frame));
    }
    const exponentiation_ns = timer.read();

    // Benchmark 5: Sign extension with different byte positions
    timer.reset();
    i = 0;
    while (i < iterations) : (i += 1) {
        var contract = try @import("../frame/contract.zig").Contract.init(allocator, &[_]u8{0x0b}, .{ .address = [_]u8{0} ** 20 });
        defer contract.deinit(allocator, null);
        var frame = try Frame.init(allocator, &vm, 1000000, contract, [_]u8{0} ** 20, &.{});
        defer frame.deinit();

        // Test SIGNEXTEND with various byte positions
        const byte_pos: u256 = i % 32; // Valid byte positions 0-31
        const value: u256 = @intCast(i * 0x123456);
        try frame.stack.append(byte_pos);
        try frame.stack.append(value);
        _ = try op_signextend(0, @ptrCast(&vm), @ptrCast(&frame));
    }
    const sign_extension_ns = timer.read();

    // Benchmark 6: Signed arithmetic (SDIV, SMOD)
    timer.reset();
    i = 0;
    while (i < iterations) : (i += 1) {
        var contract = try @import("../frame/contract.zig").Contract.init(allocator, &[_]u8{0x05}, .{ .address = [_]u8{0} ** 20 });
        defer contract.deinit(allocator, null);
        var frame = try Frame.init(allocator, &vm, 1000000, contract, [_]u8{0} ** 20, &.{});
        defer frame.deinit();

        // Test SDIV with mix of positive and negative values
        const a: u256 = if (i % 2 == 0) @intCast(i + 1) else std.math.maxInt(u256) - @as(u256, @intCast(i)); // Simulate negative
        const b: u256 = @intCast(if (i % 100 == 0) 1 else (i % 1000) + 1); // Avoid div by zero
        try frame.stack.append(a);
        try frame.stack.append(b);
        _ = try op_sdiv(0, @ptrCast(&vm), @ptrCast(&frame));
    }
    const signed_arithmetic_ns = timer.read();

    // Print benchmark results
    std.log.debug("Arithmetic Operation Benchmarks:", .{});
    std.log.debug("  Basic arithmetic ({} ops): {} ns", .{ iterations, basic_arithmetic_ns });
    std.log.debug("  Division operations ({} ops): {} ns", .{ iterations, division_ops_ns });
    std.log.debug("  Modular arithmetic ({} ops): {} ns", .{ iterations / 10, modular_arithmetic_ns });
    std.log.debug("  Exponentiation (6 cases): {} ns", .{exponentiation_ns});
    std.log.debug("  Sign extension ({} ops): {} ns", .{ iterations, sign_extension_ns });
    std.log.debug("  Signed arithmetic ({} ops): {} ns", .{ iterations, signed_arithmetic_ns });

    // Performance analysis
    const avg_basic_ns = basic_arithmetic_ns / iterations;
    const avg_division_ns = division_ops_ns / iterations;
    const avg_signed_ns = signed_arithmetic_ns / iterations;

    std.log.debug("  Average basic arithmetic: {} ns/op", .{avg_basic_ns});
    std.log.debug("  Average division: {} ns/op", .{avg_division_ns});
    std.log.debug("  Average signed arithmetic: {} ns/op", .{avg_signed_ns});

    // Gas calculation throughput benchmark
    timer.reset();
    i = 0;
    const gas_iterations = 1000000;
    while (i < gas_iterations) : (i += 1) {
        // Simulate gas cost calculation for EXP with varying exponent sizes
        const exp: u256 = @intCast(i % 10000);
        var byte_size: u64 = 0;
        var exp_copy = exp;
        while (exp_copy > 0) : (exp_copy >>= 8) {
            byte_size += 1;
        }
        // Simulate gas calculation: 10 + 50 * byte_size
        _ = 10 + 50 * byte_size;
    }
    const gas_calculation_ns = timer.read();

    std.log.debug("  Gas calculation throughput ({} calcs): {} ns", .{ gas_iterations, gas_calculation_ns });
    std.log.debug("  Average gas calculation: {} ns/calc", .{gas_calculation_ns / gas_iterations});
}<|MERGE_RESOLUTION|>--- conflicted
+++ resolved
@@ -56,7 +56,6 @@
 const ExecutionError = @import("execution_error.zig");
 const Stack = @import("../stack/stack.zig");
 const Frame = @import("../frame/frame.zig");
-const Log = @import("../log.zig");
 const Vm = @import("../evm.zig");
 const StackValidation = @import("../stack/stack_validation.zig");
 
@@ -150,10 +149,6 @@
     const b = frame.stack.pop_unsafe();
     const a = frame.stack.peek_unsafe().*;
 
-<<<<<<< HEAD
-=======
-    // EVM SUB calculates: top - second (b - a)
->>>>>>> 64398bac
     const result = b -% a;
 
     frame.stack.set_top_unsafe(result);
@@ -199,8 +194,8 @@
 
     std.debug.assert(frame.stack.size >= 2);
 
-    const a = frame.stack.pop_unsafe();
-    const b = frame.stack.peek_unsafe().*;
+    const b = frame.stack.pop_unsafe();
+    const a = frame.stack.peek_unsafe().*;
 
     const result = if (a == 0) blk: {
         @branchHint(.unlikely);
@@ -215,27 +210,27 @@
 /// SDIV opcode (0x05) - Signed integer division
 ///
 /// Pops two values from the stack, interprets them as signed integers,
-/// divides the second by the top, and pushes the signed quotient.
+/// divides the first popped value by the second, and pushes the signed quotient.
 /// Division by zero returns 0.
 ///
 /// ## Stack Input
-/// - `a`: Dividend as signed i256 (second from top)
-/// - `b`: Divisor as signed i256 (top)
+/// - `b`: Dividend as signed i256 (top)
+/// - `a`: Divisor as signed i256 (second from top)
 ///
 /// ## Stack Output
-/// - `a / b`: Signed integer quotient, or 0 if b = 0
+/// - `b / a`: Signed integer quotient, or 0 if a = 0
 ///
 /// ## Gas Cost
 /// 5 gas (GasFastStep)
 ///
 /// ## Execution
-/// 1. Pop b from stack
-/// 2. Pop a from stack
+/// 1. Pop b from stack (dividend)
+/// 2. Peek a from stack (divisor, stays on stack)
 /// 3. Interpret both as two's complement signed integers
-/// 4. If b = 0, result = 0
-/// 5. Else if a = -2^255 and b = -1, result = -2^255 (overflow case)
-/// 6. Else result = truncated division a / b
-/// 7. Push result to stack
+/// 4. If a = 0, result = 0
+/// 5. Else if b = -2^255 and a = -1, result = -2^255 (overflow case)
+/// 6. Else result = truncated division b / a
+/// 7. Replace top of stack with result
 ///
 /// ## Example
 /// Stack: [20, 5] => [4]
@@ -254,11 +249,11 @@
 
     std.debug.assert(frame.stack.size >= 2);
 
-    const a = frame.stack.pop_unsafe();
-    const b = frame.stack.peek_unsafe().*;
+    const b = frame.stack.pop_unsafe();
+    const a = frame.stack.peek_unsafe().*;
 
     var result: u256 = undefined;
-    if (b == 0) {
+    if (a == 0) {
         @branchHint(.unlikely);
         result = 0;
     } else {
@@ -318,8 +313,8 @@
 
     std.debug.assert(frame.stack.size >= 2);
 
-    const a = frame.stack.pop_unsafe();
-    const b = frame.stack.peek_unsafe().*;
+    const b = frame.stack.pop_unsafe();
+    const a = frame.stack.peek_unsafe().*;
 
     const result = if (a == 0) blk: {
         @branchHint(.unlikely);
@@ -372,11 +367,11 @@
 
     std.debug.assert(frame.stack.size >= 2);
 
-    const a = frame.stack.pop_unsafe();
-    const b = frame.stack.peek_unsafe().*;
+    const b = frame.stack.pop_unsafe();
+    const a = frame.stack.peek_unsafe().*;
 
     var result: u256 = undefined;
-    if (b == 0) {
+    if (a == 0) {
         @branchHint(.unlikely);
         result = 0;
     } else {
@@ -432,13 +427,8 @@
 
     std.debug.assert(frame.stack.size >= 3);
 
-<<<<<<< HEAD
     const b = frame.stack.pop_unsafe();
     const a = frame.stack.pop_unsafe();
-=======
-    const a = frame.stack.pop_unsafe();
-    const b = frame.stack.pop_unsafe();
->>>>>>> 64398bac
     const n = frame.stack.peek_unsafe().*;
 
     var result: u256 = undefined;
@@ -590,11 +580,6 @@
 
     const base = frame.stack.pop_unsafe();
     const exp = frame.stack.peek_unsafe().*;
-<<<<<<< HEAD
-=======
-    
-    Log.debug("EXP: base={}, exp={}", .{ base, exp });
->>>>>>> 64398bac
 
     // Calculate gas cost based on exponent byte size
     var exp_copy = exp;
